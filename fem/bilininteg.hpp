// Copyright (c) 2010, Lawrence Livermore National Security, LLC. Produced at
// the Lawrence Livermore National Laboratory. LLNL-CODE-443211. All Rights
// reserved. See file COPYRIGHT for details.
//
// This file is part of the MFEM library. For more information and source code
// availability see http://mfem.org.
//
// MFEM is free software; you can redistribute it and/or modify it under the
// terms of the GNU Lesser General Public License (as published by the Free
// Software Foundation) version 2.1 dated February 1999.

#ifndef MFEM_BILININTEG
#define MFEM_BILININTEG

#include "../config/config.hpp"
#include "nonlininteg.hpp"
#include "fespace.hpp"
#include "libceed/ceed.hpp"

namespace mfem
{

/// Abstract base class BilinearFormIntegrator
class BilinearFormIntegrator : public NonlinearFormIntegrator
{
protected:
   BilinearFormIntegrator(const IntegrationRule *ir = NULL)
      : NonlinearFormIntegrator(ir) { }

public:
   // TODO: add support for other assembly levels (in addition to PA) and their
   // actions.

   // TODO: for mixed meshes the quadrature rules to be used by methods like
   // AssemblePA() can be given as a QuadratureSpace, e.g. using a new method:
   // SetQuadratureSpace().

   // TODO: the methods for the various assembly levels make sense even in the
   // base class NonlinearFormIntegrator, except that not all assembly levels
   // make sense for the action of the nonlinear operator (but they all make
   // sense for its Jacobian).

   using NonlinearFormIntegrator::AssemblePA;

   /// Method defining partial assembly.
   /** The result of the partial assembly is stored internally so that it can be
       used later in the methods AddMultPA() and AddMultTransposePA(). */
   virtual void AssemblePA(const FiniteElementSpace &fes);

   /// Assemble diagonal and add it to Vector @a diag.
   virtual void AssembleDiagonalPA(Vector &diag);

   /// Method for partially assembled action.
   /** Perform the action of integrator on the input @a x and add the result to
       the output @a y. Both @a x and @a y are E-vectors, i.e. they represent
       the element-wise discontinuous version of the FE space.

       This method can be called only after the method AssemblePA() has been
       called. */
   virtual void AddMultPA(const Vector &x, Vector &y) const;

   /// Method for partially assembled transposed action.
   /** Perform the transpose action of integrator on the input @a x and add the
       result to the output @a y. Both @a x and @a y are E-vectors, i.e. they
       represent the element-wise discontinuous version of the FE space.

       This method can be called only after the method AssemblePA() has been
       called. */
   virtual void AddMultTransposePA(const Vector &x, Vector &y) const;

   /// Given a particular Finite Element computes the element matrix elmat.
   virtual void AssembleElementMatrix(const FiniteElement &el,
                                      ElementTransformation &Trans,
                                      DenseMatrix &elmat);

   /** Compute the local matrix representation of a bilinear form
       a(u,v) defined on different trial (given by u) and test
       (given by v) spaces. The rows in the local matrix correspond
       to the test dofs and the columns -- to the trial dofs. */
   virtual void AssembleElementMatrix2(const FiniteElement &trial_fe,
                                       const FiniteElement &test_fe,
                                       ElementTransformation &Trans,
                                       DenseMatrix &elmat);

   virtual void AssembleFaceMatrix(const FiniteElement &el1,
                                   const FiniteElement &el2,
                                   FaceElementTransformations &Trans,
                                   DenseMatrix &elmat);

   /** Abstract method used for assembling TraceFaceIntegrators in a
       MixedBilinearForm. */
   virtual void AssembleFaceMatrix(const FiniteElement &trial_face_fe,
                                   const FiniteElement &test_fe1,
                                   const FiniteElement &test_fe2,
                                   FaceElementTransformations &Trans,
                                   DenseMatrix &elmat);

   /// Perform the local action of the BilinearFormIntegrator
   virtual void AssembleElementVector(const FiniteElement &el,
                                      ElementTransformation &Tr,
                                      const Vector &elfun, Vector &elvect);

   virtual void AssembleElementGrad(const FiniteElement &el,
                                    ElementTransformation &Tr,
                                    const Vector &elfun, DenseMatrix &elmat)
   { AssembleElementMatrix(el, Tr, elmat); }

   virtual void AssembleFaceGrad(const FiniteElement &el1,
                                 const FiniteElement &el2,
                                 FaceElementTransformations &Tr,
                                 const Vector &elfun, DenseMatrix &elmat)
   { AssembleFaceMatrix(el1, el2, Tr, elmat); }

   /** @brief Virtual method required for Zienkiewicz-Zhu type error estimators.

       The purpose of the method is to compute a local "flux" finite element
       function given a local finite element solution. The "flux" function has
       to be computed in terms of its coefficients (represented by the Vector
       @a flux) which multiply the basis functions defined by the FiniteElement
       @a fluxelem. Typically, the "flux" function will have more than one
       component and consequently @a flux should be store the coefficients of
       all components: first all coefficient for component 0, then all
       coefficients for component 1, etc. What the "flux" function represents
       depends on the specific integrator. For example, in the case of
       DiffusionIntegrator, the flux is the gradient of the solution multiplied
       by the diffusion coefficient.

       @param[in] el     FiniteElement of the solution.
       @param[in] Trans  The ElementTransformation describing the physical
                         position of the mesh element.
       @param[in] u      Solution coefficients representing the expansion of the
                         solution function in the basis of @a el.
       @param[in] fluxelem  FiniteElement of the "flux".
       @param[out] flux  "Flux" coefficients representing the expansion of the
                         "flux" function in the basis of @a fluxelem. The size
                         of @a flux as a Vector has to be set by this method,
                         e.g. using Vector::SetSize().
       @param[in] with_coef  If zero (the default value is 1) the implementation
                             of the method may choose not to scale the "flux"
                             function by any coefficients describing the
                             integrator.
    */
   virtual void ComputeElementFlux(const FiniteElement &el,
                                   ElementTransformation &Trans,
                                   Vector &u,
                                   const FiniteElement &fluxelem,
                                   Vector &flux, int with_coef = 1) { }

   /** @brief Virtual method required for Zienkiewicz-Zhu type error estimators.

       The purpose of this method is to compute a local number that measures the
       energy of a given "flux" function (see ComputeElementFlux() for a
       description of the "flux" function). Typically, the energy of a "flux"
       function should be equal to a_local(u,u), if the "flux" is defined from
       a solution u; here a_local(.,.) denotes the element-local bilinear
       form represented by the integrator.

       @param[in] fluxelem  FiniteElement of the "flux".
       @param[in] Trans  The ElementTransformation describing the physical
                         position of the mesh element.
       @param[in] flux   "Flux" coefficients representing the expansion of the
                         "flux" function in the basis of @a fluxelem.
       @param[out] d_energy  If not NULL, the given Vector should be set to
                             represent directional energy split that can be used
                             for anisotropic error estimation.
       @returns The computed energy.
    */
   virtual double ComputeFluxEnergy(const FiniteElement &fluxelem,
                                    ElementTransformation &Trans,
                                    Vector &flux, Vector *d_energy = NULL)
   { return 0.0; }

   virtual ~BilinearFormIntegrator() { }
};

class TransposeIntegrator : public BilinearFormIntegrator
{
private:
   int own_bfi;
   BilinearFormIntegrator *bfi;

   DenseMatrix bfi_elmat;

public:
   TransposeIntegrator (BilinearFormIntegrator *_bfi, int _own_bfi = 1)
   { bfi = _bfi; own_bfi = _own_bfi; }

   virtual void AssembleElementMatrix(const FiniteElement &el,
                                      ElementTransformation &Trans,
                                      DenseMatrix &elmat);

   virtual void AssembleElementMatrix2(const FiniteElement &trial_fe,
                                       const FiniteElement &test_fe,
                                       ElementTransformation &Trans,
                                       DenseMatrix &elmat);

   using BilinearFormIntegrator::AssembleFaceMatrix;
   virtual void AssembleFaceMatrix(const FiniteElement &el1,
                                   const FiniteElement &el2,
                                   FaceElementTransformations &Trans,
                                   DenseMatrix &elmat);

   virtual ~TransposeIntegrator() { if (own_bfi) { delete bfi; } }
};

class LumpedIntegrator : public BilinearFormIntegrator
{
private:
   int own_bfi;
   BilinearFormIntegrator *bfi;

public:
   LumpedIntegrator (BilinearFormIntegrator *_bfi, int _own_bfi = 1)
   { bfi = _bfi; own_bfi = _own_bfi; }

   virtual void AssembleElementMatrix(const FiniteElement &el,
                                      ElementTransformation &Trans,
                                      DenseMatrix &elmat);

   virtual ~LumpedIntegrator() { if (own_bfi) { delete bfi; } }
};

/// Integrator that inverts the matrix assembled by another integrator.
class InverseIntegrator : public BilinearFormIntegrator
{
private:
   int own_integrator;
   BilinearFormIntegrator *integrator;

public:
   InverseIntegrator(BilinearFormIntegrator *integ, int own_integ = 1)
   { integrator = integ; own_integrator = own_integ; }

   virtual void AssembleElementMatrix(const FiniteElement &el,
                                      ElementTransformation &Trans,
                                      DenseMatrix &elmat);

   virtual ~InverseIntegrator() { if (own_integrator) { delete integrator; } }
};

/// Integrator defining a sum of multiple Integrators.
class SumIntegrator : public BilinearFormIntegrator
{
private:
   int own_integrators;
   DenseMatrix elem_mat;
   Array<BilinearFormIntegrator*> integrators;

public:
   SumIntegrator(int own_integs = 1) { own_integrators = own_integs; }

   void AddIntegrator(BilinearFormIntegrator *integ)
   { integrators.Append(integ); }

   virtual void AssembleElementMatrix(const FiniteElement &el,
                                      ElementTransformation &Trans,
                                      DenseMatrix &elmat);

   virtual ~SumIntegrator();
};

/** An abstract class for integrating the product of two scalar basis functions
    with an optional scalar coefficient. */
class MixedScalarIntegrator: public BilinearFormIntegrator
{
public:

   virtual void AssembleElementMatrix2(const FiniteElement &trial_fe,
                                       const FiniteElement &test_fe,
                                       ElementTransformation &Trans,
                                       DenseMatrix &elmat);

   /// Support for use in BilinearForm. Can be used only when appropriate.
   virtual void AssembleElementMatrix(const FiniteElement &fe,
                                      ElementTransformation &Trans,
                                      DenseMatrix &elmat)
   { AssembleElementMatrix2(fe, fe, Trans, elmat); }

protected:
   /// This parameter can be set by derived methods to enable single shape
   /// evaluation in case CalcTestShape() and CalcTrialShape() return the same
   /// result if given the same FiniteElement. The default is false.
   bool same_calc_shape;

   MixedScalarIntegrator() : same_calc_shape(false), Q(NULL) {}
   MixedScalarIntegrator(Coefficient &q) : same_calc_shape(false), Q(&q) {}

   inline virtual bool VerifyFiniteElementTypes(
      const FiniteElement & trial_fe,
      const FiniteElement & test_fe) const
   {
      return (trial_fe.GetRangeType() == mfem::FiniteElement::SCALAR &&
              test_fe.GetRangeType()  == mfem::FiniteElement::SCALAR );
   }

   inline virtual const char * FiniteElementTypeFailureMessage() const
   {
      return "MixedScalarIntegrator:  "
             "Trial and test spaces must both be scalar fields.";
   }

   inline virtual int GetIntegrationOrder(const FiniteElement & trial_fe,
                                          const FiniteElement & test_fe,
                                          ElementTransformation &Trans)
   { return trial_fe.GetOrder() + test_fe.GetOrder() + Trans.OrderW(); }


   inline virtual void CalcTestShape(const FiniteElement & test_fe,
                                     ElementTransformation &Trans,
                                     Vector & shape)
   { test_fe.CalcPhysShape(Trans, shape); }

   inline virtual void CalcTrialShape(const FiniteElement & trial_fe,
                                      ElementTransformation &Trans,
                                      Vector & shape)
   { trial_fe.CalcPhysShape(Trans, shape); }

   Coefficient *Q;

private:

#ifndef MFEM_THREAD_SAFE
   Vector test_shape;
   Vector trial_shape;
#endif

};

/** An abstract class for integrating the inner product of two vector basis
    functions with an optional scalar, vector, or matrix coefficient. */
class MixedVectorIntegrator: public BilinearFormIntegrator
{
public:

   virtual void AssembleElementMatrix2(const FiniteElement &trial_fe,
                                       const FiniteElement &test_fe,
                                       ElementTransformation &Trans,
                                       DenseMatrix &elmat);

   /// Support for use in BilinearForm. Can be used only when appropriate.
   virtual void AssembleElementMatrix(const FiniteElement &fe,
                                      ElementTransformation &Trans,
                                      DenseMatrix &elmat)
   { AssembleElementMatrix2(fe, fe, Trans, elmat); }

protected:
   /// This parameter can be set by derived methods to enable single shape
   /// evaluation in case CalcTestShape() and CalcTrialShape() return the same
   /// result if given the same FiniteElement. The default is false.
   bool same_calc_shape;

   MixedVectorIntegrator()
      : same_calc_shape(false), Q(NULL), VQ(NULL), DQ(NULL), MQ(NULL) {}
   MixedVectorIntegrator(Coefficient &q)
      : same_calc_shape(false), Q(&q), VQ(NULL), DQ(NULL), MQ(NULL) {}
   MixedVectorIntegrator(VectorCoefficient &dq, bool diag = true)
      : same_calc_shape(false), Q(NULL), VQ(diag?NULL:&dq), DQ(diag?&dq:NULL),
        MQ(NULL) {}
   MixedVectorIntegrator(MatrixCoefficient &mq)
      : same_calc_shape(false), Q(NULL), VQ(NULL), DQ(NULL), MQ(&mq) {}

   inline virtual bool VerifyFiniteElementTypes(
      const FiniteElement & trial_fe,
      const FiniteElement & test_fe) const
   {
      return (trial_fe.GetRangeType() == mfem::FiniteElement::VECTOR &&
              test_fe.GetRangeType()  == mfem::FiniteElement::VECTOR );
   }

   inline virtual const char * FiniteElementTypeFailureMessage() const
   {
      return "MixedVectorIntegrator:  "
             "Trial and test spaces must both be vector fields";
   }

   inline virtual int GetIntegrationOrder(const FiniteElement & trial_fe,
                                          const FiniteElement & test_fe,
                                          ElementTransformation &Trans)
   { return trial_fe.GetOrder() + test_fe.GetOrder() + Trans.OrderW(); }


   inline virtual void CalcTestShape(const FiniteElement & test_fe,
                                     ElementTransformation &Trans,
                                     DenseMatrix & shape)
   { test_fe.CalcVShape(Trans, shape); }

   inline virtual void CalcTrialShape(const FiniteElement & trial_fe,
                                      ElementTransformation &Trans,
                                      DenseMatrix & shape)
   { trial_fe.CalcVShape(Trans, shape); }

   Coefficient *Q;
   VectorCoefficient *VQ;
   VectorCoefficient *DQ;
   MatrixCoefficient *MQ;

private:

#ifndef MFEM_THREAD_SAFE
   Vector V;
   Vector D;
   DenseMatrix M;
   DenseMatrix test_shape;
   DenseMatrix trial_shape;
   DenseMatrix test_shape_tmp;
#endif

};

/** An abstract class for integrating the product of a scalar basis function and
    the inner product of a vector basis function with a vector coefficient. In
    2D the inner product can be replaced with a cross product. */
class MixedScalarVectorIntegrator: public BilinearFormIntegrator
{
public:

   virtual void AssembleElementMatrix2(const FiniteElement &trial_fe,
                                       const FiniteElement &test_fe,
                                       ElementTransformation &Trans,
                                       DenseMatrix &elmat);

protected:

   MixedScalarVectorIntegrator(VectorCoefficient &vq, bool _transpose = false,
                               bool _cross_2d = false)
      : VQ(&vq), transpose(_transpose), cross_2d(_cross_2d) {}

   inline virtual bool VerifyFiniteElementTypes(
      const FiniteElement & trial_fe,
      const FiniteElement & test_fe) const
   {
      return ((transpose &&
               trial_fe.GetRangeType() == mfem::FiniteElement::VECTOR &&
               test_fe.GetRangeType()  == mfem::FiniteElement::SCALAR ) ||
              (!transpose &&
               trial_fe.GetRangeType() == mfem::FiniteElement::SCALAR &&
               test_fe.GetRangeType()  == mfem::FiniteElement::VECTOR )
             );
   }

   inline virtual const char * FiniteElementTypeFailureMessage() const
   {
      if ( transpose )
      {
         return "MixedScalarVectorIntegrator:  "
                "Trial space must be a vector field "
                "and the test space must be a scalar field";
      }
      else
      {
         return "MixedScalarVectorIntegrator:  "
                "Trial space must be a scalar field "
                "and the test space must be a vector field";
      }
   }

   inline virtual int GetIntegrationOrder(const FiniteElement & trial_fe,
                                          const FiniteElement & test_fe,
                                          ElementTransformation &Trans)
   { return trial_fe.GetOrder() + test_fe.GetOrder() + Trans.OrderW(); }


   inline virtual void CalcVShape(const FiniteElement & vector_fe,
                                  ElementTransformation &Trans,
                                  DenseMatrix & shape)
   { vector_fe.CalcVShape(Trans, shape); }

   inline virtual void CalcShape(const FiniteElement & scalar_fe,
                                 ElementTransformation &Trans,
                                 Vector & shape)
   { scalar_fe.CalcPhysShape(Trans, shape); }

   VectorCoefficient *VQ;
   bool transpose;
   bool cross_2d;  // In 2D use a cross product rather than a dot product

private:

#ifndef MFEM_THREAD_SAFE
   Vector V;
   DenseMatrix vshape;
   Vector      shape;
   Vector      vshape_tmp;
#endif

};

/** Class for integrating the bilinear form a(u,v) := (Q u, v) in either 1D, 2D,
    or 3D and where Q is an optional scalar coefficient, u and v are each in H1
    or L2. */
class MixedScalarMassIntegrator : public MixedScalarIntegrator
{
public:
   MixedScalarMassIntegrator() { same_calc_shape = true; }
   MixedScalarMassIntegrator(Coefficient &q)
      : MixedScalarIntegrator(q) { same_calc_shape = true; }
};

/** Class for integrating the bilinear form a(u,v) := (Q u, v) in either 2D, or
    3D and where Q is a vector coefficient, u is in H1 or L2 and v is in H(Curl)
    or H(Div). */
class MixedVectorProductIntegrator : public MixedScalarVectorIntegrator
{
public:
   MixedVectorProductIntegrator(VectorCoefficient &vq)
      : MixedScalarVectorIntegrator(vq) {}
};

/** Class for integrating the bilinear form a(u,v) := (Q D u, v) in 1D where Q
    is an optional scalar coefficient, u is in H1, and v is in L2. */
class MixedScalarDerivativeIntegrator : public MixedScalarIntegrator
{
public:
   MixedScalarDerivativeIntegrator() {}
   MixedScalarDerivativeIntegrator(Coefficient &q)
      : MixedScalarIntegrator(q) {}

protected:
   inline virtual bool VerifyFiniteElementTypes(
      const FiniteElement & trial_fe,
      const FiniteElement & test_fe) const
   {
      return (trial_fe.GetDim() == 1 && test_fe.GetDim() == 1 &&
              trial_fe.GetDerivType() == mfem::FiniteElement::GRAD  &&
              test_fe.GetRangeType()  == mfem::FiniteElement::SCALAR );
   }

   inline virtual const char * FiniteElementTypeFailureMessage() const
   {
      return "MixedScalarDerivativeIntegrator:  "
             "Trial and test spaces must both be scalar fields in 1D "
             "and the trial space must implement CaldDShape.";
   }

   inline virtual void CalcTrialShape(const FiniteElement & trial_fe,
                                      ElementTransformation &Trans,
                                      Vector & shape)
   {
      DenseMatrix dshape(shape.GetData(), shape.Size(), 1);
      trial_fe.CalcPhysDShape(Trans, dshape);
   }
};

/** Class for integrating the bilinear form a(u,v) := -(Q u, D v) in 1D where Q
    is an optional scalar coefficient, u is in L2, and v is in H1. */
class MixedScalarWeakDerivativeIntegrator : public MixedScalarIntegrator
{
public:
   MixedScalarWeakDerivativeIntegrator() {}
   MixedScalarWeakDerivativeIntegrator(Coefficient &q)
      : MixedScalarIntegrator(q) {}

protected:
   inline virtual bool VerifyFiniteElementTypes(
      const FiniteElement & trial_fe,
      const FiniteElement & test_fe) const
   {
      return (trial_fe.GetDim() == 1 && test_fe.GetDim() == 1 &&
              trial_fe.GetRangeType() == mfem::FiniteElement::SCALAR &&
              test_fe.GetDerivType()  == mfem::FiniteElement::GRAD );
   }

   inline virtual const char * FiniteElementTypeFailureMessage() const
   {
      return "MixedScalarWeakDerivativeIntegrator:  "
             "Trial and test spaces must both be scalar fields in 1D "
             "and the test space must implement CalcDShape with "
             "map type \"VALUE\".";
   }

   inline virtual void CalcTestShape(const FiniteElement & test_fe,
                                     ElementTransformation &Trans,
                                     Vector & shape)
   {
      DenseMatrix dshape(shape.GetData(), shape.Size(), 1);
      test_fe.CalcPhysDShape(Trans, dshape);
      shape *= -1.0;
   }
};

/** Class for integrating the bilinear form a(u,v) := (Q div u, v) in either 2D
    or 3D where Q is an optional scalar coefficient, u is in H(Div), and v is a
    scalar field. */
class MixedScalarDivergenceIntegrator : public MixedScalarIntegrator
{
public:
   MixedScalarDivergenceIntegrator() {}
   MixedScalarDivergenceIntegrator(Coefficient &q)
      : MixedScalarIntegrator(q) {}

protected:
   inline virtual bool VerifyFiniteElementTypes(
      const FiniteElement & trial_fe,
      const FiniteElement & test_fe) const
   {
      return (trial_fe.GetDerivType() == mfem::FiniteElement::DIV  &&
              test_fe.GetRangeType()  == mfem::FiniteElement::SCALAR );
   }

   inline virtual const char * FiniteElementTypeFailureMessage() const
   {
      return "MixedScalarDivergenceIntegrator:  "
             "Trial must be H(Div) and the test space must be a "
             "scalar field";
   }

   inline virtual int GetIntegrationOrder(const FiniteElement & trial_fe,
                                          const FiniteElement & test_fe,
                                          ElementTransformation &Trans)
   { return trial_fe.GetOrder() + test_fe.GetOrder() + Trans.OrderW() - 1; }

   inline virtual void CalcTrialShape(const FiniteElement & trial_fe,
                                      ElementTransformation &Trans,
                                      Vector & shape)
   { trial_fe.CalcPhysDivShape(Trans, shape); }
};

/** Class for integrating the bilinear form a(u,v) := (V div u, v) in either 2D
    or 3D where V is a vector coefficient, u is in H(Div), and v is a vector
    field. */
class MixedVectorDivergenceIntegrator : public MixedScalarVectorIntegrator
{
public:
   MixedVectorDivergenceIntegrator(VectorCoefficient &vq)
      : MixedScalarVectorIntegrator(vq) {}

protected:
   inline virtual bool VerifyFiniteElementTypes(
      const FiniteElement & trial_fe,
      const FiniteElement & test_fe) const
   {
      return (trial_fe.GetDerivType() == mfem::FiniteElement::DIV  &&
              test_fe.GetRangeType()  == mfem::FiniteElement::VECTOR );
   }

   inline virtual const char * FiniteElementTypeFailureMessage() const
   {
      return "MixedVectorDivergenceIntegrator:  "
             "Trial must be H(Div) and the test space must be a "
             "vector field";
   }

   inline virtual int GetIntegrationOrder(const FiniteElement & trial_fe,
                                          const FiniteElement & test_fe,
                                          ElementTransformation &Trans)
   { return trial_fe.GetOrder() + test_fe.GetOrder() + Trans.OrderW() - 1; }

   inline virtual void CalcShape(const FiniteElement & scalar_fe,
                                 ElementTransformation &Trans,
                                 Vector & shape)
   { scalar_fe.CalcPhysDivShape(Trans, shape); }
};

/** Class for integrating the bilinear form a(u,v) := -(Q u, div v) in either 2D
    or 3D where Q is an optional scalar coefficient, u is in L2 or H1, and v is
    in H(Div). */
class MixedScalarWeakGradientIntegrator : public MixedScalarIntegrator
{
public:
   MixedScalarWeakGradientIntegrator() {}
   MixedScalarWeakGradientIntegrator(Coefficient &q)
      : MixedScalarIntegrator(q) {}

protected:
   inline virtual bool VerifyFiniteElementTypes(
      const FiniteElement & trial_fe,
      const FiniteElement & test_fe) const
   {
      return (trial_fe.GetRangeType() == mfem::FiniteElement::SCALAR &&
              test_fe.GetDerivType()  == mfem::FiniteElement::DIV );
   }

   inline virtual const char * FiniteElementTypeFailureMessage() const
   {
      return "MixedScalarWeakGradientIntegrator:  "
             "Trial space must be a scalar field "
             "and the test space must be H(Div)";
   }

   virtual void CalcTestShape(const FiniteElement & test_fe,
                              ElementTransformation &Trans,
                              Vector & shape)
   {
      test_fe.CalcPhysDivShape(Trans, shape);
      shape *= -1.0;
   }
};

/** Class for integrating the bilinear form a(u,v) := (Q curl u, v) in 2D where
    Q is an optional scalar coefficient, u is in H(Curl), and v is in L2 or
    H1. */
class MixedScalarCurlIntegrator : public MixedScalarIntegrator
{
public:
   MixedScalarCurlIntegrator() {}
   MixedScalarCurlIntegrator(Coefficient &q)
      : MixedScalarIntegrator(q) {}

protected:
   inline virtual bool VerifyFiniteElementTypes(
      const FiniteElement & trial_fe,
      const FiniteElement & test_fe) const
   {
      return (trial_fe.GetDim() == 2 && test_fe.GetDim() == 2 &&
              trial_fe.GetDerivType() == mfem::FiniteElement::CURL  &&
              test_fe.GetRangeType()  == mfem::FiniteElement::SCALAR );
   }

   inline virtual const char * FiniteElementTypeFailureMessage() const
   {
      return "MixedScalarCurlIntegrator:  "
             "Trial must be H(Curl) and the test space must be a "
             "scalar field";
   }

   inline virtual int GetIntegrationOrder(const FiniteElement & trial_fe,
                                          const FiniteElement & test_fe,
                                          ElementTransformation &Trans)
   { return trial_fe.GetOrder() + test_fe.GetOrder() + Trans.OrderW() - 1; }

   inline virtual void CalcTrialShape(const FiniteElement & trial_fe,
                                      ElementTransformation &Trans,
                                      Vector & shape)
   {
      DenseMatrix dshape(shape.GetData(), shape.Size(), 1);
      trial_fe.CalcPhysCurlShape(Trans, dshape);
   }
};

/** Class for integrating the bilinear form a(u,v) := (Q u, curl v) in 2D where
    Q is an optional scalar coefficient, u is in L2 or H1, and v is in
    H(Curl). */
class MixedScalarWeakCurlIntegrator : public MixedScalarIntegrator
{
public:
   MixedScalarWeakCurlIntegrator() {}
   MixedScalarWeakCurlIntegrator(Coefficient &q)
      : MixedScalarIntegrator(q) {}

protected:
   inline virtual bool VerifyFiniteElementTypes(
      const FiniteElement & trial_fe,
      const FiniteElement & test_fe) const
   {
      return (trial_fe.GetDim() == 2 && test_fe.GetDim() == 2 &&
              trial_fe.GetRangeType() == mfem::FiniteElement::SCALAR &&
              test_fe.GetDerivType()  == mfem::FiniteElement::CURL );
   }

   inline virtual const char * FiniteElementTypeFailureMessage() const
   {
      return "MixedScalarWeakCurlIntegrator:  "
             "Trial space must be a scalar field "
             "and the test space must be H(Curl)";
   }

   inline virtual void CalcTestShape(const FiniteElement & test_fe,
                                     ElementTransformation &Trans,
                                     Vector & shape)
   {
      DenseMatrix dshape(shape.GetData(), shape.Size(), 1);
      test_fe.CalcPhysCurlShape(Trans, dshape);
   }
};

/** Class for integrating the bilinear form a(u,v) := (Q u, v) in either 2D or
    3D and where Q is an optional coefficient (of type scalar, matrix, or
    diagonal matrix) u and v are each in H(Curl) or H(Div). */
class MixedVectorMassIntegrator : public MixedVectorIntegrator
{
public:
   MixedVectorMassIntegrator() { same_calc_shape = true; }
   MixedVectorMassIntegrator(Coefficient &q)
      : MixedVectorIntegrator(q) { same_calc_shape = true; }
   MixedVectorMassIntegrator(VectorCoefficient &dq)
      : MixedVectorIntegrator(dq, true) { same_calc_shape = true; }
   MixedVectorMassIntegrator(MatrixCoefficient &mq)
      : MixedVectorIntegrator(mq) { same_calc_shape = true; }
};

/** Class for integrating the bilinear form a(u,v) := (V x u, v) in 3D and where
    V is a vector coefficient u and v are each in H(Curl) or H(Div). */
class MixedCrossProductIntegrator : public MixedVectorIntegrator
{
public:
   MixedCrossProductIntegrator(VectorCoefficient &vq)
      : MixedVectorIntegrator(vq, false) { same_calc_shape = true; }
};

/** Class for integrating the bilinear form a(u,v) := (V . u, v) in 2D or 3D and
    where V is a vector coefficient u is in H(Curl) or H(Div) and v is in H1 or
    L2. */
class MixedDotProductIntegrator : public MixedScalarVectorIntegrator
{
public:
   MixedDotProductIntegrator(VectorCoefficient &vq)
      : MixedScalarVectorIntegrator(vq, true) {}

   inline virtual bool VerifyFiniteElementTypes(
      const FiniteElement & trial_fe,
      const FiniteElement & test_fe) const
   {
      return (trial_fe.GetRangeType() == mfem::FiniteElement::VECTOR &&
              test_fe.GetRangeType()  == mfem::FiniteElement::SCALAR );
   }

   inline virtual const char * FiniteElementTypeFailureMessage() const
   {
      return "MixedDotProductIntegrator:  "
             "Trial space must be a vector field "
             "and the test space must be a scalar field";
   }
};

/** Class for integrating the bilinear form a(u,v) := (-V . u, Div v) in 2D or
    3D and where V is a vector coefficient u is in H(Curl) or H(Div) and v is in
    RT. */
class MixedWeakGradDotIntegrator : public MixedScalarVectorIntegrator
{
public:
   MixedWeakGradDotIntegrator(VectorCoefficient &vq)
      : MixedScalarVectorIntegrator(vq, true) {}

   inline virtual bool VerifyFiniteElementTypes(
      const FiniteElement & trial_fe,
      const FiniteElement & test_fe) const
   {
      return (trial_fe.GetRangeType() == mfem::FiniteElement::VECTOR &&
              test_fe.GetRangeType()  == mfem::FiniteElement::VECTOR &&
              test_fe.GetDerivType()  == mfem::FiniteElement::DIV );
   }

   inline virtual const char * FiniteElementTypeFailureMessage() const
   {
      return "MixedWeakGradDotIntegrator:  "
             "Trial space must be a vector field "
             "and the test space must be a vector field with a divergence";
   }

   inline virtual void CalcShape(const FiniteElement & scalar_fe,
                                 ElementTransformation &Trans,
                                 Vector & shape)
   { scalar_fe.CalcPhysDivShape(Trans, shape); shape *= -1.0; }
};

/** Class for integrating the bilinear form a(u,v) := (V x u, Grad v) in 3D and
    where V is a vector coefficient u is in H(Curl) or H(Div) and v is in H1. */
class MixedWeakDivCrossIntegrator : public MixedVectorIntegrator
{
public:
   MixedWeakDivCrossIntegrator(VectorCoefficient &vq)
      : MixedVectorIntegrator(vq, false) {}

   inline virtual bool VerifyFiniteElementTypes(
      const FiniteElement & trial_fe,
      const FiniteElement & test_fe) const
   {
      return (trial_fe.GetDim() == 3 && test_fe.GetDim() == 3 &&
              trial_fe.GetRangeType() == mfem::FiniteElement::VECTOR &&
              test_fe.GetRangeType()  == mfem::FiniteElement::SCALAR &&
              test_fe.GetDerivType()  == mfem::FiniteElement::GRAD );
   }

   inline virtual const char * FiniteElementTypeFailureMessage() const
   {
      return "MixedWeakDivCrossIntegrator:  "
             "Trial space must be a vector field in 3D "
             "and the test space must be a scalar field with a gradient";
   }

   inline virtual void CalcTestShape(const FiniteElement & test_fe,
                                     ElementTransformation &Trans,
                                     DenseMatrix & shape)
   { test_fe.CalcPhysDShape(Trans, shape); shape *= -1.0; }
};

/** Class for integrating the bilinear form a(u,v) := (Q Grad u, Grad v) in 3D
    or in 2D and where Q is a scalar or matrix coefficient u and v are both in
    H1. */
class MixedGradGradIntegrator : public MixedVectorIntegrator
{
public:
   MixedGradGradIntegrator() { same_calc_shape = true; }
   MixedGradGradIntegrator(Coefficient &q)
      : MixedVectorIntegrator(q) { same_calc_shape = true; }
   MixedGradGradIntegrator(VectorCoefficient &dq)
      : MixedVectorIntegrator(dq, true) { same_calc_shape = true; }
   MixedGradGradIntegrator(MatrixCoefficient &mq)
      : MixedVectorIntegrator(mq) { same_calc_shape = true; }

   inline virtual bool VerifyFiniteElementTypes(
      const FiniteElement & trial_fe,
      const FiniteElement & test_fe) const
   {
      return (trial_fe.GetRangeType() == mfem::FiniteElement::SCALAR &&
              trial_fe.GetDerivType() == mfem::FiniteElement::GRAD &&
              test_fe.GetRangeType()  == mfem::FiniteElement::SCALAR &&
              test_fe.GetDerivType()  == mfem::FiniteElement::GRAD );
   }

   inline virtual const char * FiniteElementTypeFailureMessage() const
   {
      return "MixedGradGradIntegrator:  "
             "Trial and test spaces must both be scalar fields "
             "with a gradient operator.";
   }

   inline virtual int GetIntegrationOrder(const FiniteElement & trial_fe,
                                          const FiniteElement & test_fe,
                                          ElementTransformation &Trans)
   {
      // Same as DiffusionIntegrator
      return test_fe.Space() == FunctionSpace::Pk ?
             trial_fe.GetOrder() + test_fe.GetOrder() - 2 :
             trial_fe.GetOrder() + test_fe.GetOrder() + test_fe.GetDim() - 1;
   }

   inline virtual void CalcTrialShape(const FiniteElement & trial_fe,
                                      ElementTransformation &Trans,
                                      DenseMatrix & shape)
   { trial_fe.CalcPhysDShape(Trans, shape); }

   inline virtual void CalcTestShape(const FiniteElement & test_fe,
                                     ElementTransformation &Trans,
                                     DenseMatrix & shape)
   { test_fe.CalcPhysDShape(Trans, shape); }
};

/** Class for integrating the bilinear form a(u,v) := (V x Grad u, Grad v) in 3D
    or in 2D and where V is a vector coefficient u and v are both in H1. */
class MixedCrossGradGradIntegrator : public MixedVectorIntegrator
{
public:
   MixedCrossGradGradIntegrator(VectorCoefficient &vq)
      : MixedVectorIntegrator(vq, false) { same_calc_shape = true; }

   inline virtual bool VerifyFiniteElementTypes(
      const FiniteElement & trial_fe,
      const FiniteElement & test_fe) const
   {
      return (trial_fe.GetRangeType() == mfem::FiniteElement::SCALAR &&
              trial_fe.GetDerivType() == mfem::FiniteElement::GRAD &&
              test_fe.GetRangeType()  == mfem::FiniteElement::SCALAR &&
              test_fe.GetDerivType()  == mfem::FiniteElement::GRAD );
   }

   inline virtual const char * FiniteElementTypeFailureMessage() const
   {
      return "MixedCrossGradGradIntegrator:  "
             "Trial and test spaces must both be scalar fields "
             "with a gradient operator.";
   }

   inline virtual void CalcTrialShape(const FiniteElement & trial_fe,
                                      ElementTransformation &Trans,
                                      DenseMatrix & shape)
   { trial_fe.CalcPhysDShape(Trans, shape); }

   inline virtual void CalcTestShape(const FiniteElement & test_fe,
                                     ElementTransformation &Trans,
                                     DenseMatrix & shape)
   { test_fe.CalcPhysDShape(Trans, shape); }
};

/** Class for integrating the bilinear form a(u,v) := (Q Curl u, Curl v) in 3D
    and where Q is a scalar or matrix coefficient u and v are both in
    H(Curl). */
class MixedCurlCurlIntegrator : public MixedVectorIntegrator
{
public:
   MixedCurlCurlIntegrator() { same_calc_shape = true; }
   MixedCurlCurlIntegrator(Coefficient &q)
      : MixedVectorIntegrator(q) { same_calc_shape = true; }
   MixedCurlCurlIntegrator(VectorCoefficient &dq)
      : MixedVectorIntegrator(dq, true) { same_calc_shape = true; }
   MixedCurlCurlIntegrator(MatrixCoefficient &mq)
      : MixedVectorIntegrator(mq) { same_calc_shape = true; }

   inline virtual bool VerifyFiniteElementTypes(
      const FiniteElement & trial_fe,
      const FiniteElement & test_fe) const
   {
      return (trial_fe.GetDim() == 3 && test_fe.GetDim() == 3 &&
              trial_fe.GetRangeType() == mfem::FiniteElement::VECTOR &&
              trial_fe.GetDerivType() == mfem::FiniteElement::CURL &&
              test_fe.GetRangeType()  == mfem::FiniteElement::VECTOR &&
              test_fe.GetDerivType()  == mfem::FiniteElement::CURL );
   }

   inline virtual const char * FiniteElementTypeFailureMessage() const
   {
      return "MixedCurlCurlIntegrator"
             "Trial and test spaces must both be vector fields in 3D "
             "with a curl.";
   }

   inline virtual void CalcTrialShape(const FiniteElement & trial_fe,
                                      ElementTransformation &Trans,
                                      DenseMatrix & shape)
   { trial_fe.CalcPhysCurlShape(Trans, shape); }

   inline virtual void CalcTestShape(const FiniteElement & test_fe,
                                     ElementTransformation &Trans,
                                     DenseMatrix & shape)
   { test_fe.CalcPhysCurlShape(Trans, shape); }
};

/** Class for integrating the bilinear form a(u,v) := (V x Curl u, Curl v) in 3D
    and where V is a vector coefficient u and v are both in H(Curl). */
class MixedCrossCurlCurlIntegrator : public MixedVectorIntegrator
{
public:
   MixedCrossCurlCurlIntegrator(VectorCoefficient &vq)
      : MixedVectorIntegrator(vq, false) { same_calc_shape = true; }

   inline virtual bool VerifyFiniteElementTypes(
      const FiniteElement & trial_fe,
      const FiniteElement & test_fe) const
   {
      return (trial_fe.GetDim() == 3 && test_fe.GetDim() == 3 &&
              trial_fe.GetRangeType() == mfem::FiniteElement::VECTOR &&
              trial_fe.GetDerivType() == mfem::FiniteElement::CURL &&
              test_fe.GetRangeType()  == mfem::FiniteElement::VECTOR &&
              test_fe.GetDerivType()  == mfem::FiniteElement::CURL );
   }

   inline virtual const char * FiniteElementTypeFailureMessage() const
   {
      return "MixedCrossCurlCurlIntegrator:  "
             "Trial and test spaces must both be vector fields in 3D "
             "with a curl.";
   }

   inline virtual void CalcTrialShape(const FiniteElement & trial_fe,
                                      ElementTransformation &Trans,
                                      DenseMatrix & shape)
   { trial_fe.CalcPhysCurlShape(Trans, shape); }

   inline virtual void CalcTestShape(const FiniteElement & test_fe,
                                     ElementTransformation &Trans,
                                     DenseMatrix & shape)
   { test_fe.CalcPhysCurlShape(Trans, shape); }
};

/** Class for integrating the bilinear form a(u,v) := (V x Curl u, Grad v) in 3D
    and where V is a vector coefficient u is in H(Curl) and v is in H1. */
class MixedCrossCurlGradIntegrator : public MixedVectorIntegrator
{
public:
   MixedCrossCurlGradIntegrator(VectorCoefficient &vq)
      : MixedVectorIntegrator(vq, false) {}

   inline virtual bool VerifyFiniteElementTypes(
      const FiniteElement & trial_fe,
      const FiniteElement & test_fe) const
   {
      return (trial_fe.GetDim() == 3 && test_fe.GetDim() == 3 &&
              trial_fe.GetRangeType() == mfem::FiniteElement::VECTOR &&
              trial_fe.GetDerivType() == mfem::FiniteElement::CURL &&
              test_fe.GetRangeType()  == mfem::FiniteElement::SCALAR &&
              test_fe.GetDerivType()  == mfem::FiniteElement::GRAD );
   }

   inline virtual const char * FiniteElementTypeFailureMessage() const
   {
      return "MixedCrossCurlGradIntegrator"
             "Trial space must be a vector field in 3D with a curl"
             "and the test space must be a scalar field with a gradient";
   }

   inline virtual void CalcTrialShape(const FiniteElement & trial_fe,
                                      ElementTransformation &Trans,
                                      DenseMatrix & shape)
   { trial_fe.CalcPhysCurlShape(Trans, shape); }

   inline virtual void CalcTestShape(const FiniteElement & test_fe,
                                     ElementTransformation &Trans,
                                     DenseMatrix & shape)
   { test_fe.CalcPhysDShape(Trans, shape); }
};

/** Class for integrating the bilinear form a(u,v) := (V x Grad u, Curl v) in 3D
    and where V is a scalar coefficient u is in H1 and v is in H(Curl). */
class MixedCrossGradCurlIntegrator : public MixedVectorIntegrator
{
public:
   MixedCrossGradCurlIntegrator(VectorCoefficient &vq)
      : MixedVectorIntegrator(vq, false) {}

   inline virtual bool VerifyFiniteElementTypes(
      const FiniteElement & trial_fe,
      const FiniteElement & test_fe) const
   {
      return (trial_fe.GetDim() == 3 && test_fe.GetDim() == 3 &&
              trial_fe.GetRangeType()  == mfem::FiniteElement::SCALAR &&
              trial_fe.GetDerivType()  == mfem::FiniteElement::GRAD &&
              test_fe.GetRangeType() == mfem::FiniteElement::VECTOR &&
              test_fe.GetDerivType() == mfem::FiniteElement::CURL );
   }

   inline virtual const char * FiniteElementTypeFailureMessage() const
   {
      return "MixedCrossGradCurlIntegrator"
             "Trial space must be a scalar field in 3D with a gradient"
             "and the test space must be a vector field with a curl";
   }

   inline virtual void CalcTrialShape(const FiniteElement & trial_fe,
                                      ElementTransformation &Trans,
                                      DenseMatrix & shape)
   { trial_fe.CalcPhysDShape(Trans, shape); }

   inline virtual void CalcTestShape(const FiniteElement & test_fe,
                                     ElementTransformation &Trans,
                                     DenseMatrix & shape)
   { test_fe.CalcPhysCurlShape(Trans, shape); }
};

/** Class for integrating the bilinear form a(u,v) := (V x u, Curl v) in 3D and
    where V is a vector coefficient u is in H(Curl) or H(Div) and v is in
    H(Curl). */
class MixedWeakCurlCrossIntegrator : public MixedVectorIntegrator
{
public:
   MixedWeakCurlCrossIntegrator(VectorCoefficient &vq)
      : MixedVectorIntegrator(vq, false) {}

   inline virtual bool VerifyFiniteElementTypes(
      const FiniteElement & trial_fe,
      const FiniteElement & test_fe) const
   {
      return (trial_fe.GetDim() == 3 && test_fe.GetDim() == 3 &&
              trial_fe.GetRangeType() == mfem::FiniteElement::VECTOR &&
              test_fe.GetRangeType()  == mfem::FiniteElement::VECTOR &&
              test_fe.GetDerivType()  == mfem::FiniteElement::CURL );
   }

   inline virtual const char * FiniteElementTypeFailureMessage() const
   {
      return "MixedWeakCurlCrossIntegrator:  "
             "Trial space must be a vector field in 3D "
             "and the test space must be a vector field with a curl";
   }

   inline virtual void CalcTestShape(const FiniteElement & test_fe,
                                     ElementTransformation &Trans,
                                     DenseMatrix & shape)
   { test_fe.CalcPhysCurlShape(Trans, shape); }
};

/** Class for integrating the bilinear form a(u,v) := (V x u, Curl v) in 2D and
    where V is a vector coefficient u is in H(Curl) or H(Div) and v is in
    H(Curl). */
class MixedScalarWeakCurlCrossIntegrator : public MixedScalarVectorIntegrator
{
public:
   MixedScalarWeakCurlCrossIntegrator(VectorCoefficient &vq)
      : MixedScalarVectorIntegrator(vq, true, true) {}

   inline virtual bool VerifyFiniteElementTypes(
      const FiniteElement & trial_fe,
      const FiniteElement & test_fe) const
   {
      return (trial_fe.GetDim() == 2 && test_fe.GetDim() == 2 &&
              trial_fe.GetRangeType() == mfem::FiniteElement::VECTOR &&
              test_fe.GetRangeType()  == mfem::FiniteElement::VECTOR &&
              test_fe.GetDerivType()  == mfem::FiniteElement::CURL );
   }

   inline virtual const char * FiniteElementTypeFailureMessage() const
   {
      return "MixedScalarWeakCurlCrossIntegrator:  "
             "Trial space must be a vector field in 2D "
             "and the test space must be a vector field with a curl";
   }

   inline virtual void CalcShape(const FiniteElement & scalar_fe,
                                 ElementTransformation &Trans,
                                 Vector & shape)
   {
      DenseMatrix dshape(shape.GetData(), shape.Size(), 1);
      scalar_fe.CalcPhysCurlShape(Trans, dshape);
   }
};

/** Class for integrating the bilinear form a(u,v) := (V x Grad u, v) in 3D or
    in 2D and where V is a vector coefficient u is in H1 and v is in H(Curl) or
    H(Div). */
class MixedCrossGradIntegrator : public MixedVectorIntegrator
{
public:
   MixedCrossGradIntegrator(VectorCoefficient &vq)
      : MixedVectorIntegrator(vq, false) {}

   inline virtual bool VerifyFiniteElementTypes(
      const FiniteElement & trial_fe,
      const FiniteElement & test_fe) const
   {
      return (trial_fe.GetDim() == 3 && test_fe.GetDim() == 3 &&
              trial_fe.GetRangeType() == mfem::FiniteElement::SCALAR &&
              trial_fe.GetDerivType() == mfem::FiniteElement::GRAD &&
              test_fe.GetRangeType()  == mfem::FiniteElement::VECTOR );
   }

   inline virtual const char * FiniteElementTypeFailureMessage() const
   {
      return "MixedCrossGradIntegrator:  "
             "Trial space must be a scalar field with a gradient operator"
             " and the test space must be a vector field both in 3D.";
   }

   inline virtual void CalcTrialShape(const FiniteElement & trial_fe,
                                      ElementTransformation &Trans,
                                      DenseMatrix & shape)
   { trial_fe.CalcPhysDShape(Trans, shape); }

   inline virtual void CalcTestShape(const FiniteElement & test_fe,
                                     ElementTransformation &Trans,
                                     DenseMatrix & shape)
   { test_fe.CalcVShape(Trans, shape); }
};

/** Class for integrating the bilinear form a(u,v) := (V x Curl u, v) in 3D and
    where V is a vector coefficient u is in H(Curl) and v is in H(Curl) or
    H(Div). */
class MixedCrossCurlIntegrator : public MixedVectorIntegrator
{
public:
   MixedCrossCurlIntegrator(VectorCoefficient &vq)
      : MixedVectorIntegrator(vq, false) {}

   inline virtual bool VerifyFiniteElementTypes(
      const FiniteElement & trial_fe,
      const FiniteElement & test_fe) const
   {
      return (trial_fe.GetDim() == 3 && test_fe.GetDim() == 3 &&
              trial_fe.GetRangeType() == mfem::FiniteElement::VECTOR &&
              trial_fe.GetDerivType() == mfem::FiniteElement::CURL   &&
              test_fe.GetRangeType()  == mfem::FiniteElement::VECTOR );
   }

   inline virtual const char * FiniteElementTypeFailureMessage() const
   {
      return "MixedCrossCurlIntegrator:  "
             "Trial space must be a vector field in 3D with a curl "
             "and the test space must be a vector field";
   }

   inline virtual void CalcTrialShape(const FiniteElement & trial_fe,
                                      ElementTransformation &Trans,
                                      DenseMatrix & shape)
   { trial_fe.CalcPhysCurlShape(Trans, shape); }
};

/** Class for integrating the bilinear form a(u,v) := (V x Curl u, v) in 2D and
    where V is a vector coefficient u is in H(Curl) and v is in H(Curl) or
    H(Div). */
class MixedScalarCrossCurlIntegrator : public MixedScalarVectorIntegrator
{
public:
   MixedScalarCrossCurlIntegrator(VectorCoefficient &vq)
      : MixedScalarVectorIntegrator(vq, false, true) {}

   inline virtual bool VerifyFiniteElementTypes(
      const FiniteElement & trial_fe,
      const FiniteElement & test_fe) const
   {
      return (trial_fe.GetDim() == 2 && test_fe.GetDim() == 2 &&
              trial_fe.GetRangeType() == mfem::FiniteElement::VECTOR &&
              trial_fe.GetDerivType() == mfem::FiniteElement::CURL   &&
              test_fe.GetRangeType()  == mfem::FiniteElement::VECTOR );
   }

   inline virtual const char * FiniteElementTypeFailureMessage() const
   {
      return "MixedCrossCurlIntegrator:  "
             "Trial space must be a vector field in 2D with a curl "
             "and the test space must be a vector field";
   }

   inline virtual void CalcShape(const FiniteElement & scalar_fe,
                                 ElementTransformation &Trans,
                                 Vector & shape)
   {
      DenseMatrix dshape(shape.GetData(), shape.Size(), 1);
      scalar_fe.CalcPhysCurlShape(Trans, dshape); shape *= -1.0;
   }
};

/** Class for integrating the bilinear form a(u,v) := (V x Grad u, v) in 2D and
    where V is a vector coefficient u is in H1 and v is in H1 or L2. */
class MixedScalarCrossGradIntegrator : public MixedScalarVectorIntegrator
{
public:
   MixedScalarCrossGradIntegrator(VectorCoefficient &vq)
      : MixedScalarVectorIntegrator(vq, true, true) {}

   inline virtual bool VerifyFiniteElementTypes(
      const FiniteElement & trial_fe,
      const FiniteElement & test_fe) const
   {
      return (trial_fe.GetDim() == 2 && test_fe.GetDim() == 2 &&
              trial_fe.GetRangeType() == mfem::FiniteElement::SCALAR &&
              trial_fe.GetDerivType() == mfem::FiniteElement::GRAD   &&
              test_fe.GetRangeType()  == mfem::FiniteElement::SCALAR );
   }

   inline virtual const char * FiniteElementTypeFailureMessage() const
   {
      return "MixedScalarCrossGradIntegrator:  "
             "Trial space must be a scalar field in 2D with a gradient "
             "and the test space must be a scalar field";
   }

   inline virtual void CalcVShape(const FiniteElement & vector_fe,
                                  ElementTransformation &Trans,
                                  DenseMatrix & shape)
   { vector_fe.CalcPhysDShape(Trans, shape); }
};

/** Class for integrating the bilinear form a(u,v) := (V x u, v) in 2D and where
    V is a vector coefficient u is in ND or RT and v is in H1 or L2. */
class MixedScalarCrossProductIntegrator : public MixedScalarVectorIntegrator
{
public:
   MixedScalarCrossProductIntegrator(VectorCoefficient &vq)
      : MixedScalarVectorIntegrator(vq, true, true) {}

   inline virtual bool VerifyFiniteElementTypes(
      const FiniteElement & trial_fe,
      const FiniteElement & test_fe) const
   {
      return (trial_fe.GetDim() == 2 && test_fe.GetDim() == 2 &&
              trial_fe.GetRangeType() == mfem::FiniteElement::VECTOR &&
              test_fe.GetRangeType()  == mfem::FiniteElement::SCALAR );
   }

   inline virtual const char * FiniteElementTypeFailureMessage() const
   {
      return "MixedScalarCrossProductIntegrator:  "
             "Trial space must be a vector field in 2D "
             "and the test space must be a scalar field";
   }
};

/** Class for integrating the bilinear form a(u,v) := (V x z u, v) in 2D and
    where V is a vector coefficient u is in H1 or L2 and v is in ND or RT. */
class MixedScalarWeakCrossProductIntegrator : public MixedScalarVectorIntegrator
{
public:
   MixedScalarWeakCrossProductIntegrator(VectorCoefficient &vq)
      : MixedScalarVectorIntegrator(vq, false, true) {}

   inline virtual bool VerifyFiniteElementTypes(
      const FiniteElement & trial_fe,
      const FiniteElement & test_fe) const
   {
      return (trial_fe.GetDim() == 2 && test_fe.GetDim() == 2 &&
              trial_fe.GetRangeType() == mfem::FiniteElement::SCALAR &&
              test_fe.GetRangeType()  == mfem::FiniteElement::VECTOR );
   }

   inline virtual const char * FiniteElementTypeFailureMessage() const
   {
      return "MixedScalarWeakCrossProductIntegrator:  "
             "Trial space must be a scalar field in 2D "
             "and the test space must be a vector field";
   }

   inline virtual void CalcShape(const FiniteElement & scalar_fe,
                                 ElementTransformation &Trans,
                                 Vector & shape)
   { scalar_fe.CalcPhysShape(Trans, shape); shape *= -1.0; }
};

/** Class for integrating the bilinear form a(u,v) := (V . Grad u, v) in 2D or
    3D and where V is a vector coefficient, u is in H1 and v is in H1 or L2. */
class MixedDirectionalDerivativeIntegrator : public MixedScalarVectorIntegrator
{
public:
   MixedDirectionalDerivativeIntegrator(VectorCoefficient &vq)
      : MixedScalarVectorIntegrator(vq, true) {}

   inline virtual bool VerifyFiniteElementTypes(
      const FiniteElement & trial_fe,
      const FiniteElement & test_fe) const
   {
      return (trial_fe.GetRangeType() == mfem::FiniteElement::SCALAR &&
              trial_fe.GetDerivType() == mfem::FiniteElement::GRAD   &&
              test_fe.GetRangeType()  == mfem::FiniteElement::SCALAR );
   }

   inline virtual const char * FiniteElementTypeFailureMessage() const
   {
      return "MixedDirectionalDerivativeIntegrator:  "
             "Trial space must be a scalar field with a gradient "
             "and the test space must be a scalar field";
   }

   inline virtual void CalcVShape(const FiniteElement & vector_fe,
                                  ElementTransformation &Trans,
                                  DenseMatrix & shape)
   { vector_fe.CalcPhysDShape(Trans, shape); }
};

/** Class for integrating the bilinear form a(u,v) := (-V . Grad u, Div v) in 2D
    or 3D and where V is a vector coefficient, u is in H1 and v is in RT. */
class MixedGradDivIntegrator : public MixedScalarVectorIntegrator
{
public:
   MixedGradDivIntegrator(VectorCoefficient &vq)
      : MixedScalarVectorIntegrator(vq, true) {}

   inline virtual bool VerifyFiniteElementTypes(
      const FiniteElement & trial_fe,
      const FiniteElement & test_fe) const
   {
      return (trial_fe.GetRangeType() == mfem::FiniteElement::SCALAR &&
              trial_fe.GetDerivType() == mfem::FiniteElement::GRAD   &&
              test_fe.GetRangeType()  == mfem::FiniteElement::VECTOR &&
              test_fe.GetDerivType()  == mfem::FiniteElement::DIV   );
   }

   inline virtual const char * FiniteElementTypeFailureMessage() const
   {
      return "MixedGradDivIntegrator:  "
             "Trial space must be a scalar field with a gradient"
             "and the test space must be a vector field with a divergence";
   }

   inline virtual void CalcVShape(const FiniteElement & vector_fe,
                                  ElementTransformation &Trans,
                                  DenseMatrix & shape)
   { vector_fe.CalcPhysDShape(Trans, shape); shape *= -1.0; }

   inline virtual void CalcShape(const FiniteElement & scalar_fe,
                                 ElementTransformation &Trans,
                                 Vector & shape)
   { scalar_fe.CalcPhysDivShape(Trans, shape); }
};

/** Class for integrating the bilinear form a(u,v) := (-V Div u, Grad v) in 2D
    or 3D and where V is a vector coefficient, u is in RT and v is in H1. */
class MixedDivGradIntegrator : public MixedScalarVectorIntegrator
{
public:
   MixedDivGradIntegrator(VectorCoefficient &vq)
      : MixedScalarVectorIntegrator(vq, false) {}

   inline virtual bool VerifyFiniteElementTypes(
      const FiniteElement & trial_fe,
      const FiniteElement & test_fe) const
   {
      return (trial_fe.GetRangeType() == mfem::FiniteElement::VECTOR &&
              trial_fe.GetDerivType() == mfem::FiniteElement::DIV    &&
              test_fe.GetRangeType()  == mfem::FiniteElement::SCALAR &&
              test_fe.GetDerivType()  == mfem::FiniteElement::GRAD
             );
   }

   inline virtual const char * FiniteElementTypeFailureMessage() const
   {
      return "MixedDivGradIntegrator:  "
             "Trial space must be a vector field with a divergence"
             "and the test space must be a scalar field with a gradient";
   }

   inline virtual void CalcVShape(const FiniteElement & vector_fe,
                                  ElementTransformation &Trans,
                                  DenseMatrix & shape)
   { vector_fe.CalcPhysDShape(Trans, shape); shape *= -1.0; }

   inline virtual void CalcShape(const FiniteElement & scalar_fe,
                                 ElementTransformation &Trans,
                                 Vector & shape)
   { scalar_fe.CalcPhysDivShape(Trans, shape); }
};

/** Class for integrating the bilinear form a(u,v) := (-V u, Grad v) in 2D or 3D
    and where V is a vector coefficient, u is in H1 and v is in H1. */
class MixedScalarWeakDivergenceIntegrator : public MixedScalarVectorIntegrator
{
public:
   MixedScalarWeakDivergenceIntegrator(VectorCoefficient &vq)
      : MixedScalarVectorIntegrator(vq, false) {}

   inline virtual bool VerifyFiniteElementTypes(
      const FiniteElement & trial_fe,
      const FiniteElement & test_fe) const
   {
      return (trial_fe.GetRangeType() == mfem::FiniteElement::SCALAR &&
              test_fe.GetRangeType()  == mfem::FiniteElement::SCALAR &&
              test_fe.GetDerivType()  == mfem::FiniteElement::GRAD   );
   }

   inline virtual const char * FiniteElementTypeFailureMessage() const
   {
      return "MixedScalarWeakDivergenceIntegrator:  "
             "Trial space must be a scalar field "
             "and the test space must be a scalar field with a gradient";
   }

   inline virtual void CalcVShape(const FiniteElement & vector_fe,
                                  ElementTransformation &Trans,
                                  DenseMatrix & shape)
   { vector_fe.CalcPhysDShape(Trans, shape); shape *= -1.0; }
};

/** Class for integrating the bilinear form a(u,v) := (Q grad u, v) in either 2D
    or 3D and where Q is an optional coefficient (of type scalar, matrix, or
    diagonal matrix) u is in H1 and v is in H(Curl) or H(Div). */
class MixedVectorGradientIntegrator : public MixedVectorIntegrator
{
public:
   MixedVectorGradientIntegrator() {}
   MixedVectorGradientIntegrator(Coefficient &q)
      : MixedVectorIntegrator(q) {}
   MixedVectorGradientIntegrator(VectorCoefficient &dq)
      : MixedVectorIntegrator(dq, true) {}
   MixedVectorGradientIntegrator(MatrixCoefficient &mq)
      : MixedVectorIntegrator(mq) {}

protected:
   inline virtual bool VerifyFiniteElementTypes(
      const FiniteElement & trial_fe,
      const FiniteElement & test_fe) const
   {
      return (trial_fe.GetDerivType() == mfem::FiniteElement::GRAD &&
              test_fe.GetRangeType()  == mfem::FiniteElement::VECTOR );
   }

   inline virtual const char * FiniteElementTypeFailureMessage() const
   {
      return "MixedVectorGradientIntegrator:  "
             "Trial spaces must be H1 and the test space must be a "
             "vector field in 2D or 3D";
   }

   inline virtual void CalcTrialShape(const FiniteElement & trial_fe,
                                      ElementTransformation &Trans,
                                      DenseMatrix & shape)
   {
      trial_fe.CalcPhysDShape(Trans, shape);
   }

private:
   DenseMatrix Jinv;
};

/** Class for integrating the bilinear form a(u,v) := (Q curl u, v) in 3D and
    where Q is an optional coefficient (of type scalar, matrix, or diagonal
    matrix) u is in H(Curl) and v is in H(Div) or H(Curl). */
class MixedVectorCurlIntegrator : public MixedVectorIntegrator
{
public:
   MixedVectorCurlIntegrator() {}
   MixedVectorCurlIntegrator(Coefficient &q)
      : MixedVectorIntegrator(q) {}
   MixedVectorCurlIntegrator(VectorCoefficient &dq)
      : MixedVectorIntegrator(dq, true) {}
   MixedVectorCurlIntegrator(MatrixCoefficient &mq)
      : MixedVectorIntegrator(mq) {}

protected:
   inline virtual bool VerifyFiniteElementTypes(
      const FiniteElement & trial_fe,
      const FiniteElement & test_fe) const
   {
      return (trial_fe.GetDim() == 3 && test_fe.GetDim() == 3 &&
              trial_fe.GetDerivType() == mfem::FiniteElement::CURL  &&
              test_fe.GetRangeType()  == mfem::FiniteElement::VECTOR );
   }

   inline virtual const char * FiniteElementTypeFailureMessage() const
   {
      return "MixedVectorCurlIntegrator:  "
             "Trial space must be H(Curl) and the test space must be a "
             "vector field in 3D";
   }

   inline virtual void CalcTrialShape(const FiniteElement & trial_fe,
                                      ElementTransformation &Trans,
                                      DenseMatrix & shape)
   {
      trial_fe.CalcPhysCurlShape(Trans, shape);
   }
};

/** Class for integrating the bilinear form a(u,v) := (Q u, curl v) in 3D and
    where Q is an optional coefficient (of type scalar, matrix, or diagonal
    matrix) u is in H(Div) or H(Curl) and v is in H(Curl). */
class MixedVectorWeakCurlIntegrator : public MixedVectorIntegrator
{
public:
   MixedVectorWeakCurlIntegrator() {}
   MixedVectorWeakCurlIntegrator(Coefficient &q)
      : MixedVectorIntegrator(q) {}
   MixedVectorWeakCurlIntegrator(VectorCoefficient &dq)
      : MixedVectorIntegrator(dq, true) {}
   MixedVectorWeakCurlIntegrator(MatrixCoefficient &mq)
      : MixedVectorIntegrator(mq) {}

protected:
   inline virtual bool VerifyFiniteElementTypes(
      const FiniteElement & trial_fe,
      const FiniteElement & test_fe) const
   {
      return (trial_fe.GetDim() == 3 && test_fe.GetDim() == 3 &&
              trial_fe.GetRangeType() == mfem::FiniteElement::VECTOR &&
              test_fe.GetDerivType()  == mfem::FiniteElement::CURL );
   }

   inline virtual const char * FiniteElementTypeFailureMessage() const
   {
      return "MixedVectorWeakCurlIntegrator:  "
             "Trial space must be vector field in 3D and the "
             "test space must be H(Curl)";
   }

   inline virtual void CalcTestShape(const FiniteElement & test_fe,
                                     ElementTransformation &Trans,
                                     DenseMatrix & shape)
   {
      test_fe.CalcPhysCurlShape(Trans, shape);
   }
};

/** Class for integrating the bilinear form a(u,v) := - (Q u, grad v) in either
    2D or 3D and where Q is an optional coefficient (of type scalar, matrix, or
    diagonal matrix) u is in H(Div) or H(Curl) and v is in H1. */
class MixedVectorWeakDivergenceIntegrator : public MixedVectorIntegrator
{
public:
   MixedVectorWeakDivergenceIntegrator() {}
   MixedVectorWeakDivergenceIntegrator(Coefficient &q)
      : MixedVectorIntegrator(q) {}
   MixedVectorWeakDivergenceIntegrator(VectorCoefficient &dq)
      : MixedVectorIntegrator(dq, true) {}
   MixedVectorWeakDivergenceIntegrator(MatrixCoefficient &mq)
      : MixedVectorIntegrator(mq) {}

protected:
   inline virtual bool VerifyFiniteElementTypes(
      const FiniteElement & trial_fe,
      const FiniteElement & test_fe) const
   {
      return (trial_fe.GetRangeType() == mfem::FiniteElement::VECTOR &&
              test_fe.GetDerivType()  == mfem::FiniteElement::GRAD );
   }

   inline virtual const char * FiniteElementTypeFailureMessage() const
   {
      return "MixedVectorWeakDivergenceIntegrator:  "
             "Trial space must be vector field and the "
             "test space must be H1";
   }

   inline virtual void CalcTestShape(const FiniteElement & test_fe,
                                     ElementTransformation &Trans,
                                     DenseMatrix & shape)
   {
      test_fe.CalcPhysDShape(Trans, shape);
      shape *= -1.0;
   }
};

/** Class for integrating the bilinear form a(u,v) := (Q grad u, grad v) where Q
    can be a scalar or a matrix coefficient. */
class DiffusionIntegrator: public BilinearFormIntegrator
{
protected:
   Coefficient *Q;
   MatrixCoefficient *MQ;

private:
   Vector vec, pointflux, shape;
#ifndef MFEM_THREAD_SAFE
   DenseMatrix dshape, dshapedxt, invdfdx, mq;
   DenseMatrix te_dshape, te_dshapedxt;
#endif

   // PA extension
   const FiniteElementSpace *fespace;
   const DofToQuad *maps;         ///< Not owned
   const GeometricFactors *geom;  ///< Not owned
   int dim, ne, dofs1D, quad1D;
   Vector pa_data;

#ifdef MFEM_USE_CEED
   // CEED extension
   CeedData* ceedDataPtr;
#endif

public:
   /// Construct a diffusion integrator with coefficient Q = 1
   DiffusionIntegrator()
   {
      Q = NULL;
      MQ = NULL;
      maps = NULL;
      geom = NULL;
#ifdef MFEM_USE_CEED
      ceedDataPtr = NULL;
#endif
   }

   /// Construct a diffusion integrator with a scalar coefficient q
   DiffusionIntegrator(Coefficient &q)
      : Q(&q)
   {
      MQ = NULL;
      maps = NULL;
      geom = NULL;
#ifdef MFEM_USE_CEED
      ceedDataPtr = NULL;
#endif
   }

   /// Construct a diffusion integrator with a matrix coefficient q
   DiffusionIntegrator(MatrixCoefficient &q)
      : MQ(&q)
   {
      Q = NULL;
      maps = NULL;
      geom = NULL;
#ifdef MFEM_USE_CEED
      ceedDataPtr = NULL;
#endif
   }

   virtual ~DiffusionIntegrator()
   {
#ifdef MFEM_USE_CEED
      delete ceedDataPtr;
#endif
   }

   /** Given a particular Finite Element
       computes the element stiffness matrix elmat. */
   virtual void AssembleElementMatrix(const FiniteElement &el,
                                      ElementTransformation &Trans,
                                      DenseMatrix &elmat);
   /** Given a trial and test Finite Element computes the element stiffness
       matrix elmat. */
   virtual void AssembleElementMatrix2(const FiniteElement &trial_fe,
                                       const FiniteElement &test_fe,
                                       ElementTransformation &Trans,
                                       DenseMatrix &elmat);

   /// Perform the local action of the BilinearFormIntegrator
   virtual void AssembleElementVector(const FiniteElement &el,
                                      ElementTransformation &Tr,
                                      const Vector &elfun, Vector &elvect);

   virtual void ComputeElementFlux(const FiniteElement &el,
                                   ElementTransformation &Trans,
                                   Vector &u, const FiniteElement &fluxelem,
                                   Vector &flux, int with_coef = 1);

   virtual double ComputeFluxEnergy(const FiniteElement &fluxelem,
                                    ElementTransformation &Trans,
                                    Vector &flux, Vector *d_energy = NULL);

<<<<<<< HEAD
   using BilinearFormIntegrator::AssemblePA;

   virtual void AssemblePA(const FiniteElementSpace&);
=======
   virtual void AssemblePA(const FiniteElementSpace &fes);
>>>>>>> 67c195af

   virtual void AssembleDiagonalPA(Vector &diag);

   virtual void AddMultPA(const Vector&, Vector&) const;

   static const IntegrationRule &GetRule(const FiniteElement &trial_fe,
                                         const FiniteElement &test_fe);

   void SetupPA(const FiniteElementSpace &fes, const bool force = false);
};

/** Class for local mass matrix assembling a(u,v) := (Q u, v) */
class MassIntegrator: public BilinearFormIntegrator
{
protected:
#ifndef MFEM_THREAD_SAFE
   Vector shape, te_shape;
#endif
   Coefficient *Q;
   // PA extension
   const FiniteElementSpace *fespace;
   Vector pa_data;
   const DofToQuad *maps;         ///< Not owned
   const GeometricFactors *geom;  ///< Not owned
   int dim, ne, nq, dofs1D, quad1D;

#ifdef MFEM_USE_CEED
   // CEED extension
   CeedData* ceedDataPtr;
#endif

public:
   MassIntegrator(const IntegrationRule *ir = NULL)
      : BilinearFormIntegrator(ir)
   {
      Q = NULL;
      maps = NULL;
      geom = NULL;
#ifdef MFEM_USE_CEED
      ceedDataPtr = NULL;
#endif
   }

   /// Construct a mass integrator with coefficient q
   MassIntegrator(Coefficient &q, const IntegrationRule *ir = NULL)
      : BilinearFormIntegrator(ir), Q(&q)
   {
      maps = NULL;
      geom = NULL;
#ifdef MFEM_USE_CEED
      ceedDataPtr = NULL;
#endif
   }

   virtual ~MassIntegrator()
   {
#ifdef MFEM_USE_CEED
      delete ceedDataPtr;
#endif
   }
   /** Given a particular Finite Element
       computes the element mass matrix elmat. */
   virtual void AssembleElementMatrix(const FiniteElement &el,
                                      ElementTransformation &Trans,
                                      DenseMatrix &elmat);
   virtual void AssembleElementMatrix2(const FiniteElement &trial_fe,
                                       const FiniteElement &test_fe,
                                       ElementTransformation &Trans,
                                       DenseMatrix &elmat);

<<<<<<< HEAD
   using BilinearFormIntegrator::AssemblePA;

   virtual void AssemblePA(const FiniteElementSpace&);
=======
   virtual void AssemblePA(const FiniteElementSpace &fes);
>>>>>>> 67c195af

   virtual void AssembleDiagonalPA(Vector &diag);

   virtual void AddMultPA(const Vector&, Vector&) const;

   static const IntegrationRule &GetRule(const FiniteElement &trial_fe,
                                         const FiniteElement &test_fe,
                                         ElementTransformation &Trans);

   void SetupPA(const FiniteElementSpace &fes, const bool force = false);
};

class BoundaryMassIntegrator : public MassIntegrator
{
public:
   BoundaryMassIntegrator(Coefficient &q) : MassIntegrator(q) { }

   using BilinearFormIntegrator::AssembleFaceMatrix;

   virtual void AssembleFaceMatrix(const FiniteElement &el1,
                                   const FiniteElement &el2,
                                   FaceElementTransformations &Trans,
                                   DenseMatrix &elmat);
};

/// alpha (q . grad u, v)
class ConvectionIntegrator : public BilinearFormIntegrator
{
protected:
   VectorCoefficient *Q;
   double alpha;

private:
#ifndef MFEM_THREAD_SAFE
   DenseMatrix dshape, adjJ, Q_ir;
   Vector shape, vec2, BdFidxT;
#endif

public:
   ConvectionIntegrator(VectorCoefficient &q, double a = 1.0)
      : Q(&q) { alpha = a; }
   virtual void AssembleElementMatrix(const FiniteElement &,
                                      ElementTransformation &,
                                      DenseMatrix &);
};

/// alpha (q . grad u, v) using the "group" FE discretization
class GroupConvectionIntegrator : public BilinearFormIntegrator
{
protected:
   VectorCoefficient *Q;
   double alpha;

private:
   DenseMatrix dshape, adjJ, Q_nodal, grad;
   Vector shape;

public:
   GroupConvectionIntegrator(VectorCoefficient &q, double a = 1.0)
      : Q(&q) { alpha = a; }
   virtual void AssembleElementMatrix(const FiniteElement &,
                                      ElementTransformation &,
                                      DenseMatrix &);
};

/** Class for integrating the bilinear form a(u,v) := (Q u, v),
    where u=(u1,...,un) and v=(v1,...,vn); ui and vi are defined
    by scalar FE through standard transformation. */
class VectorMassIntegrator: public BilinearFormIntegrator
{
private:
   int vdim;
   Vector shape, te_shape, vec;
   DenseMatrix partelmat;
   DenseMatrix mcoeff;
   int Q_order;

protected:
   Coefficient *Q;
   VectorCoefficient *VQ;
   MatrixCoefficient *MQ;
   // PA extension
   Vector pa_data;
   const DofToQuad *maps;         ///< Not owned
   const GeometricFactors *geom;  ///< Not owned
   int dim, ne, nq, dofs1D, quad1D;

public:
   /// Construct an integrator with coefficient 1.0
   VectorMassIntegrator()
      : vdim(-1), Q_order(0), Q(NULL), VQ(NULL), MQ(NULL) { }
   /** Construct an integrator with scalar coefficient q.
       If possible, save memory by using a scalar integrator since
       the resulting matrix is block diagonal with the same diagonal
       block repeated. */
   VectorMassIntegrator(Coefficient &q, int qo = 0)
      : vdim(-1), Q(&q) { VQ = NULL; MQ = NULL; Q_order = qo; }
   VectorMassIntegrator(Coefficient &q, const IntegrationRule *ir)
      : BilinearFormIntegrator(ir), vdim(-1), Q(&q)
   { VQ = NULL; MQ = NULL; Q_order = 0; }
   /// Construct an integrator with diagonal coefficient q
   VectorMassIntegrator(VectorCoefficient &q, int qo = 0)
      : vdim(q.GetVDim()), VQ(&q) { Q = NULL; MQ = NULL; Q_order = qo; }
   /// Construct an integrator with matrix coefficient q
   VectorMassIntegrator(MatrixCoefficient &q, int qo = 0)
      : vdim(q.GetVDim()), MQ(&q) { Q = NULL; VQ = NULL; Q_order = qo; }

   int GetVDim() const { return vdim; }
   void SetVDim(int vdim) { this->vdim = vdim; }

   virtual void AssembleElementMatrix(const FiniteElement &el,
                                      ElementTransformation &Trans,
                                      DenseMatrix &elmat);
   virtual void AssembleElementMatrix2(const FiniteElement &trial_fe,
                                       const FiniteElement &test_fe,
                                       ElementTransformation &Trans,
                                       DenseMatrix &elmat);
   virtual void AssemblePA(const FiniteElementSpace &fes);
   virtual void AddMultPA(const Vector &x, Vector &y) const;
};


/** Class for integrating (div u, p) where u is a vector field given
    by VectorFiniteElement through Piola transformation (for RT
    elements); p is scalar function given by FiniteElement through
    standard transformation. Here, u is the trial function and p is
    the test function.
    Note: the element matrix returned by AssembleElementMatrix2
    does NOT depend on the ElementTransformation Trans. */
class VectorFEDivergenceIntegrator : public BilinearFormIntegrator
{
protected:
   Coefficient *Q;

private:
#ifndef MFEM_THREAD_SAFE
   Vector divshape, shape;
#endif

public:
   VectorFEDivergenceIntegrator() { Q = NULL; }
   VectorFEDivergenceIntegrator(Coefficient &q) { Q = &q; }
   virtual void AssembleElementMatrix(const FiniteElement &el,
                                      ElementTransformation &Trans,
                                      DenseMatrix &elmat) { }
   virtual void AssembleElementMatrix2(const FiniteElement &trial_fe,
                                       const FiniteElement &test_fe,
                                       ElementTransformation &Trans,
                                       DenseMatrix &elmat);
};


/** Integrator for `(-Q u, grad v)` for Nedelec (`u`) and H1 (`v`) elements.
    This is equivalent to a weak divergence of the Nedelec basis functions. */
class VectorFEWeakDivergenceIntegrator: public BilinearFormIntegrator
{
protected:
   Coefficient *Q;

private:
#ifndef MFEM_THREAD_SAFE
   DenseMatrix dshape;
   DenseMatrix dshapedxt;
   DenseMatrix vshape;
   DenseMatrix invdfdx;
#endif

public:
   VectorFEWeakDivergenceIntegrator() { Q = NULL; }
   VectorFEWeakDivergenceIntegrator(Coefficient &q) { Q = &q; }
   virtual void AssembleElementMatrix(const FiniteElement &el,
                                      ElementTransformation &Trans,
                                      DenseMatrix &elmat) { }
   virtual void AssembleElementMatrix2(const FiniteElement &trial_fe,
                                       const FiniteElement &test_fe,
                                       ElementTransformation &Trans,
                                       DenseMatrix &elmat);
};

/** Integrator for (curl u, v) for Nedelec and RT elements. If the trial and
    test spaces are switched, assembles the form (u, curl v). */
class VectorFECurlIntegrator: public BilinearFormIntegrator
{
protected:
   Coefficient *Q;

private:
#ifndef MFEM_THREAD_SAFE
   DenseMatrix curlshapeTrial;
   DenseMatrix vshapeTest;
   DenseMatrix curlshapeTrial_dFT;
#endif

public:
   VectorFECurlIntegrator() { Q = NULL; }
   VectorFECurlIntegrator(Coefficient &q) { Q = &q; }
   virtual void AssembleElementMatrix(const FiniteElement &el,
                                      ElementTransformation &Trans,
                                      DenseMatrix &elmat) { }
   virtual void AssembleElementMatrix2(const FiniteElement &trial_fe,
                                       const FiniteElement &test_fe,
                                       ElementTransformation &Trans,
                                       DenseMatrix &elmat);
};

/// Class for integrating (Q D_i(u), v); u and v are scalars
class DerivativeIntegrator : public BilinearFormIntegrator
{
protected:
   Coefficient* Q;

private:
   int xi;
   DenseMatrix dshape, dshapedxt, invdfdx;
   Vector shape, dshapedxi;

public:
   DerivativeIntegrator(Coefficient &q, int i) : Q(&q), xi(i) { }
   virtual void AssembleElementMatrix(const FiniteElement &el,
                                      ElementTransformation &Trans,
                                      DenseMatrix &elmat)
   { AssembleElementMatrix2(el,el,Trans,elmat); }
   virtual void AssembleElementMatrix2(const FiniteElement &trial_fe,
                                       const FiniteElement &test_fe,
                                       ElementTransformation &Trans,
                                       DenseMatrix &elmat);
};

/// Integrator for (curl u, curl v) for Nedelec elements
class CurlCurlIntegrator: public BilinearFormIntegrator
{
private:
   Vector vec, pointflux;
#ifndef MFEM_THREAD_SAFE
   DenseMatrix curlshape, curlshape_dFt, M;
   DenseMatrix vshape, projcurl;
#endif

protected:
   Coefficient *Q;
   MatrixCoefficient *MQ;

public:
   CurlCurlIntegrator() { Q = NULL; MQ = NULL; }
   /// Construct a bilinear form integrator for Nedelec elements
   CurlCurlIntegrator(Coefficient &q) : Q(&q) { MQ = NULL; }
   CurlCurlIntegrator(MatrixCoefficient &m) : MQ(&m) { Q = NULL; }

   /* Given a particular Finite Element, compute the
      element curl-curl matrix elmat */
   virtual void AssembleElementMatrix(const FiniteElement &el,
                                      ElementTransformation &Trans,
                                      DenseMatrix &elmat);

   virtual void ComputeElementFlux(const FiniteElement &el,
                                   ElementTransformation &Trans,
                                   Vector &u, const FiniteElement &fluxelem,
                                   Vector &flux, int with_coef);

   virtual double ComputeFluxEnergy(const FiniteElement &fluxelem,
                                    ElementTransformation &Trans,
                                    Vector &flux, Vector *d_energy = NULL);
};

/** Integrator for (curl u, curl v) for FE spaces defined by 'dim' copies of a
    scalar FE space. */
class VectorCurlCurlIntegrator: public BilinearFormIntegrator
{
private:
#ifndef MFEM_THREAD_SAFE
   DenseMatrix dshape_hat, dshape, curlshape, Jadj, grad_hat, grad;
#endif

protected:
   Coefficient *Q;

public:
   VectorCurlCurlIntegrator() { Q = NULL; }

   VectorCurlCurlIntegrator(Coefficient &q) : Q(&q) { }

   /// Assemble an element matrix
   virtual void AssembleElementMatrix(const FiniteElement &el,
                                      ElementTransformation &Trans,
                                      DenseMatrix &elmat);
   /// Compute element energy: (1/2) (curl u, curl u)_E
   virtual double GetElementEnergy(const FiniteElement &el,
                                   ElementTransformation &Tr,
                                   const Vector &elfun);
};

/// Integrator for (Q u, v) for VectorFiniteElements
class VectorFEMassIntegrator: public BilinearFormIntegrator
{
private:
   void Init(Coefficient *q, VectorCoefficient *vq, MatrixCoefficient *mq)
   { Q = q; VQ = vq; MQ = mq; }

#ifndef MFEM_THREAD_SAFE
   Vector shape;
   Vector D;
   DenseMatrix K;
   DenseMatrix test_vshape;
   DenseMatrix trial_vshape;
#endif

protected:
   Coefficient *Q;
   VectorCoefficient *VQ;
   MatrixCoefficient *MQ;

public:
   VectorFEMassIntegrator() { Init(NULL, NULL, NULL); }
   VectorFEMassIntegrator(Coefficient *_q) { Init(_q, NULL, NULL); }
   VectorFEMassIntegrator(Coefficient &q) { Init(&q, NULL, NULL); }
   VectorFEMassIntegrator(VectorCoefficient *_vq) { Init(NULL, _vq, NULL); }
   VectorFEMassIntegrator(VectorCoefficient &vq) { Init(NULL, &vq, NULL); }
   VectorFEMassIntegrator(MatrixCoefficient *_mq) { Init(NULL, NULL, _mq); }
   VectorFEMassIntegrator(MatrixCoefficient &mq) { Init(NULL, NULL, &mq); }

   virtual void AssembleElementMatrix(const FiniteElement &el,
                                      ElementTransformation &Trans,
                                      DenseMatrix &elmat);
   virtual void AssembleElementMatrix2(const FiniteElement &trial_fe,
                                       const FiniteElement &test_fe,
                                       ElementTransformation &Trans,
                                       DenseMatrix &elmat);
};

/** Integrator for (Q div u, p) where u=(v1,...,vn) and all vi are in the same
    scalar FE space; p is also in a (different) scalar FE space.  */
class VectorDivergenceIntegrator : public BilinearFormIntegrator
{
protected:
   Coefficient *Q;

private:
   Vector shape;
   Vector divshape;
   DenseMatrix dshape;
   DenseMatrix gshape;
   DenseMatrix Jadj;

public:
   VectorDivergenceIntegrator() { Q = NULL; }
   VectorDivergenceIntegrator(Coefficient *_q) { Q = _q; }
   VectorDivergenceIntegrator(Coefficient &q) { Q = &q; }

   virtual void AssembleElementMatrix2(const FiniteElement &trial_fe,
                                       const FiniteElement &test_fe,
                                       ElementTransformation &Trans,
                                       DenseMatrix &elmat);
};

/// (Q div u, div v) for RT elements
class DivDivIntegrator: public BilinearFormIntegrator
{
protected:
   Coefficient *Q;

private:
#ifndef MFEM_THREAD_SAFE
   Vector divshape;
#endif

public:
   DivDivIntegrator() { Q = NULL; }
   DivDivIntegrator(Coefficient &q) : Q(&q) { }

   virtual void AssembleElementMatrix(const FiniteElement &el,
                                      ElementTransformation &Trans,
                                      DenseMatrix &elmat);
};

/** Integrator for
      (Q grad u, grad v) = sum_i (Q grad u_i, grad v_i) e_i e_i^T
    for FE spaces defined by 'dim' copies of a scalar FE space. Where e_i
    is the unit vector in the i-th direction.  The resulting local element
    matrix is a block-diagonal matrix consisting of 'dim' copies of a scalar
    diffusion matrix in each diagonal block. */
class VectorDiffusionIntegrator : public BilinearFormIntegrator
{
protected:
   Coefficient *Q;

   // PA extension
   const DofToQuad *maps;         ///< Not owned
   const GeometricFactors *geom;  ///< Not owned
   int dim, ne, dofs1D, quad1D;
   Vector pa_data;

private:
   DenseMatrix Jinv;
   DenseMatrix dshape;
   DenseMatrix gshape;
   DenseMatrix pelmat;

public:
   VectorDiffusionIntegrator() { Q = NULL; }
   VectorDiffusionIntegrator(Coefficient &q) { Q = &q; }

   virtual void AssembleElementMatrix(const FiniteElement &el,
                                      ElementTransformation &Trans,
                                      DenseMatrix &elmat);
   virtual void AssembleElementVector(const FiniteElement &el,
                                      ElementTransformation &Tr,
                                      const Vector &elfun, Vector &elvect);
   virtual void AssemblePA(const FiniteElementSpace &fes);
   virtual void AddMultPA(const Vector &x, Vector &y) const;
};

/** Integrator for the linear elasticity form:
    a(u,v) = (lambda div(u), div(v)) + (2 mu e(u), e(v)),
    where e(v) = (1/2) (grad(v) + grad(v)^T).
    This is a 'Vector' integrator, i.e. defined for FE spaces
    using multiple copies of a scalar FE space. */
class ElasticityIntegrator : public BilinearFormIntegrator
{
protected:
   double q_lambda, q_mu;
   Coefficient *lambda, *mu;

private:
#ifndef MFEM_THREAD_SAFE
   Vector shape;
   DenseMatrix dshape, gshape, pelmat;
   Vector divshape;
#endif

public:
   ElasticityIntegrator(Coefficient &l, Coefficient &m)
   { lambda = &l; mu = &m; }
   /** With this constructor lambda = q_l * m and mu = q_m * m;
       if dim * q_l + 2 * q_m = 0 then trace(sigma) = 0. */
   ElasticityIntegrator(Coefficient &m, double q_l, double q_m)
   { lambda = NULL; mu = &m; q_lambda = q_l; q_mu = q_m; }

   virtual void AssembleElementMatrix(const FiniteElement &,
                                      ElementTransformation &,
                                      DenseMatrix &);

   /** Compute the stress corresponding to the local displacement @a u and
       interpolate it at the nodes of the given @a fluxelem. Only the symmetric
       part of the stress is stored, so that the size of @a flux is equal to
       the number of DOFs in @a fluxelem times dim*(dim+1)/2. In 2D, the order
       of the stress components is: s_xx, s_yy, s_xy. In 3D, it is: s_xx, s_yy,
       s_zz, s_xy, s_xz, s_yz. In other words, @a flux is the local vector for
       a FE space with dim*(dim+1)/2 vector components, based on the finite
       element @a fluxelem. */
   virtual void ComputeElementFlux(const FiniteElement &el,
                                   ElementTransformation &Trans,
                                   Vector &u,
                                   const FiniteElement &fluxelem,
                                   Vector &flux, int with_coef = 1);

   /** Compute the element energy (integral of the strain energy density)
       corresponding to the stress represented by @a flux which is a vector of
       coefficients multiplying the basis functions defined by @a fluxelem. In
       other words, @a flux is the local vector for a FE space with
       dim*(dim+1)/2 vector components, based on the finite element @a fluxelem.
       The number of components, dim*(dim+1)/2 is such that it represents the
       symmetric part of the (symmetric) stress tensor. The order of the
       components is: s_xx, s_yy, s_xy in 2D, and s_xx, s_yy, s_zz, s_xy, s_xz,
       s_yz in 3D. */
   virtual double ComputeFluxEnergy(const FiniteElement &fluxelem,
                                    ElementTransformation &Trans,
                                    Vector &flux, Vector *d_energy = NULL);
};

/** Integrator for the DG form:
    alpha < rho_u (u.n) {v},[w] > + beta < rho_u |u.n| [v],[w] >,
    where v and w are the trial and test variables, respectively, and rho/u are
    given scalar/vector coefficients. The vector coefficient, u, is assumed to
    be continuous across the faces and when given the scalar coefficient, rho,
    is assumed to be discontinuous. The integrator uses the upwind value of rho,
    rho_u, which is value from the side into which the vector coefficient, u,
    points. */
class DGTraceIntegrator : public BilinearFormIntegrator
{
protected:
   Coefficient *rho;
   VectorCoefficient *u;
   double alpha, beta;

private:
   Vector shape1, shape2;

public:
   /// Construct integrator with rho = 1.
   DGTraceIntegrator(VectorCoefficient &_u, double a, double b)
   { rho = NULL; u = &_u; alpha = a; beta = b; }

   DGTraceIntegrator(Coefficient &_rho, VectorCoefficient &_u,
                     double a, double b)
   { rho = &_rho; u = &_u; alpha = a; beta = b; }

   using BilinearFormIntegrator::AssembleFaceMatrix;
   virtual void AssembleFaceMatrix(const FiniteElement &el1,
                                   const FiniteElement &el2,
                                   FaceElementTransformations &Trans,
                                   DenseMatrix &elmat);
};

/** Integrator for the DG form:

    - < {(Q grad(u)).n}, [v] > + sigma < [u], {(Q grad(v)).n} >
    + kappa < {h^{-1} Q} [u], [v] >,

    where Q is a scalar or matrix diffusion coefficient and u, v are the trial
    and test spaces, respectively. The parameters sigma and kappa determine the
    DG method to be used (when this integrator is added to the "broken"
    DiffusionIntegrator):
    * sigma = -1, kappa >= kappa0: symm. interior penalty (IP or SIPG) method,
    * sigma = +1, kappa > 0: non-symmetric interior penalty (NIPG) method,
    * sigma = +1, kappa = 0: the method of Baumann and Oden. */
class DGDiffusionIntegrator : public BilinearFormIntegrator
{
protected:
   Coefficient *Q;
   MatrixCoefficient *MQ;
   double sigma, kappa;

   // these are not thread-safe!
   Vector shape1, shape2, dshape1dn, dshape2dn, nor, nh, ni;
   DenseMatrix jmat, dshape1, dshape2, mq, adjJ;

public:
   DGDiffusionIntegrator(const double s, const double k)
      : Q(NULL), MQ(NULL), sigma(s), kappa(k) { }
   DGDiffusionIntegrator(Coefficient &q, const double s, const double k)
      : Q(&q), MQ(NULL), sigma(s), kappa(k) { }
   DGDiffusionIntegrator(MatrixCoefficient &q, const double s, const double k)
      : Q(NULL), MQ(&q), sigma(s), kappa(k) { }
   using BilinearFormIntegrator::AssembleFaceMatrix;
   virtual void AssembleFaceMatrix(const FiniteElement &el1,
                                   const FiniteElement &el2,
                                   FaceElementTransformations &Trans,
                                   DenseMatrix &elmat);
};

/** Integrator for the DG elasticity form, for the formulations see:
    - PhD Thesis of Jonas De Basabe, High-Order Finite %Element Methods for
      Seismic Wave Propagation, UT Austin, 2009, p. 23, and references therein
    - Peter Hansbo and Mats G. Larson, Discontinuous Galerkin and the
      Crouzeix-Raviart %Element: Application to Elasticity, PREPRINT 2000-09,
      p.3

    \f[
    - \left< \{ \tau(u) \}, [v] \right> + \alpha \left< \{ \tau(v) \}, [u]
        \right> + \kappa \left< h^{-1} \{ \lambda + 2 \mu \} [u], [v] \right>
    \f]

    where \f$ \left<u, v\right> = \int_{F} u \cdot v \f$, and \f$ F \f$ is a
    face which is either a boundary face \f$ F_b \f$ of an element \f$ K \f$ or
    an interior face \f$ F_i \f$ separating elements \f$ K_1 \f$ and \f$ K_2 \f$.

    In the bilinear form above \f$ \tau(u) \f$ is traction, and it's also
    \f$ \tau(u) = \sigma(u) \cdot \vec{n} \f$, where \f$ \sigma(u) \f$ is
    stress, and \f$ \vec{n} \f$ is the unit normal vector w.r.t. to \f$ F \f$.

    In other words, we have
    \f[
    - \left< \{ \sigma(u) \cdot \vec{n} \}, [v] \right> + \alpha \left< \{
        \sigma(v) \cdot \vec{n} \}, [u] \right> + \kappa \left< h^{-1} \{
        \lambda + 2 \mu \} [u], [v] \right>
    \f]

    For isotropic media
    \f[
    \begin{split}
    \sigma(u) &= \lambda \nabla \cdot u I + 2 \mu \varepsilon(u) \\
              &= \lambda \nabla \cdot u I + 2 \mu \frac{1}{2} (\nabla u + \nabla
                 u^T) \\
              &= \lambda \nabla \cdot u I + \mu (\nabla u + \nabla u^T)
    \end{split}
    \f]

    where \f$ I \f$ is identity matrix, \f$ \lambda \f$ and \f$ \mu \f$ are Lame
    coefficients (see ElasticityIntegrator), \f$ u, v \f$ are the trial and test
    functions, respectively.

    The parameters \f$ \alpha \f$ and \f$ \kappa \f$ determine the DG method to
    use (when this integrator is added to the "broken" ElasticityIntegrator):

    - IIPG, \f$\alpha = 0\f$,
      C. Dawson, S. Sun, M. Wheeler, Compatible algorithms for coupled flow and
      transport, Comp. Meth. Appl. Mech. Eng., 193(23-26), 2565-2580, 2004.

    - SIPG, \f$\alpha = -1\f$,
      M. Grote, A. Schneebeli, D. Schotzau, Discontinuous Galerkin Finite
      %Element Method for the Wave Equation, SINUM, 44(6), 2408-2431, 2006.

    - NIPG, \f$\alpha = 1\f$,
      B. Riviere, M. Wheeler, V. Girault, A Priori Error Estimates for Finite
      %Element Methods Based on Discontinuous Approximation Spaces for Elliptic
      Problems, SINUM, 39(3), 902-931, 2001.

    This is a '%Vector' integrator, i.e. defined for FE spaces using multiple
    copies of a scalar FE space.
 */
class DGElasticityIntegrator : public BilinearFormIntegrator
{
public:
   DGElasticityIntegrator(double alpha_, double kappa_)
      : lambda(NULL), mu(NULL), alpha(alpha_), kappa(kappa_) { }

   DGElasticityIntegrator(Coefficient &lambda_, Coefficient &mu_,
                          double alpha_, double kappa_)
      : lambda(&lambda_), mu(&mu_), alpha(alpha_), kappa(kappa_) { }

   using BilinearFormIntegrator::AssembleFaceMatrix;
   virtual void AssembleFaceMatrix(const FiniteElement &el1,
                                   const FiniteElement &el2,
                                   FaceElementTransformations &Trans,
                                   DenseMatrix &elmat);

protected:
   Coefficient *lambda, *mu;
   double alpha, kappa;

#ifndef MFEM_THREAD_SAFE
   // values of all scalar basis functions for one component of u (which is a
   // vector) at the integration point in the reference space
   Vector shape1, shape2;
   // values of derivatives of all scalar basis functions for one component
   // of u (which is a vector) at the integration point in the reference space
   DenseMatrix dshape1, dshape2;
   // Adjugate of the Jacobian of the transformation: adjJ = det(J) J^{-1}
   DenseMatrix adjJ;
   // gradient of shape functions in the real (physical, not reference)
   // coordinates, scaled by det(J):
   //    dshape_ps(jdof,jm) = sum_{t} adjJ(t,jm)*dshape(jdof,t)
   DenseMatrix dshape1_ps, dshape2_ps;
   Vector nor;  // nor = |weight(J_face)| n
   Vector nL1, nL2;  // nL1 = (lambda1 * ip.weight / detJ1) nor
   Vector nM1, nM2;  // nM1 = (mu1     * ip.weight / detJ1) nor
   Vector dshape1_dnM, dshape2_dnM; // dshape1_dnM = dshape1_ps . nM1
   // 'jmat' corresponds to the term: kappa <h^{-1} {lambda + 2 mu} [u], [v]>
   DenseMatrix jmat;
#endif

   static void AssembleBlock(
      const int dim, const int row_ndofs, const int col_ndofs,
      const int row_offset, const int col_offset,
      const double jmatcoef, const Vector &col_nL, const Vector &col_nM,
      const Vector &row_shape, const Vector &col_shape,
      const Vector &col_dshape_dnM, const DenseMatrix &col_dshape,
      DenseMatrix &elmat, DenseMatrix &jmat);
};

/** Integrator for the DPG form: < v, [w] > over all faces (the interface) where
    the trial variable v is defined on the interface and the test variable w is
    defined inside the elements, generally in a DG space. */
class TraceJumpIntegrator : public BilinearFormIntegrator
{
private:
   Vector face_shape, shape1, shape2;

public:
   TraceJumpIntegrator() { }
   using BilinearFormIntegrator::AssembleFaceMatrix;
   virtual void AssembleFaceMatrix(const FiniteElement &trial_face_fe,
                                   const FiniteElement &test_fe1,
                                   const FiniteElement &test_fe2,
                                   FaceElementTransformations &Trans,
                                   DenseMatrix &elmat);
};

/** Integrator for the form: < v, [w.n] > over all faces (the interface) where
    the trial variable v is defined on the interface and the test variable w is
    in an H(div)-conforming space. */
class NormalTraceJumpIntegrator : public BilinearFormIntegrator
{
private:
   Vector face_shape, normal, shape1_n, shape2_n;
   DenseMatrix shape1, shape2;

public:
   NormalTraceJumpIntegrator() { }
   using BilinearFormIntegrator::AssembleFaceMatrix;
   virtual void AssembleFaceMatrix(const FiniteElement &trial_face_fe,
                                   const FiniteElement &test_fe1,
                                   const FiniteElement &test_fe2,
                                   FaceElementTransformations &Trans,
                                   DenseMatrix &elmat);
};

/** Abstract class to serve as a base for local interpolators to be used in the
    DiscreteLinearOperator class. */
class DiscreteInterpolator : public BilinearFormIntegrator { };


/** Class for constructing the gradient as a DiscreteLinearOperator from an
    H1-conforming space to an H(curl)-conforming space. The range space can be
    vector L2 space as well. */
class GradientInterpolator : public DiscreteInterpolator
{
public:
   virtual void AssembleElementMatrix2(const FiniteElement &h1_fe,
                                       const FiniteElement &nd_fe,
                                       ElementTransformation &Trans,
                                       DenseMatrix &elmat)
   { nd_fe.ProjectGrad(h1_fe, Trans, elmat); }
};


/** Class for constructing the identity map as a DiscreteLinearOperator. This
    is the discrete embedding matrix when the domain space is a subspace of
    the range space. Otherwise, a dof projection matrix is constructed. */
class IdentityInterpolator : public DiscreteInterpolator
{
public:
   virtual void AssembleElementMatrix2(const FiniteElement &dom_fe,
                                       const FiniteElement &ran_fe,
                                       ElementTransformation &Trans,
                                       DenseMatrix &elmat)
   { ran_fe.Project(dom_fe, Trans, elmat); }
};


/** Class for constructing the (local) discrete curl matrix which can be used
    as an integrator in a DiscreteLinearOperator object to assemble the global
    discrete curl matrix. */
class CurlInterpolator : public DiscreteInterpolator
{
public:
   virtual void AssembleElementMatrix2(const FiniteElement &dom_fe,
                                       const FiniteElement &ran_fe,
                                       ElementTransformation &Trans,
                                       DenseMatrix &elmat)
   { ran_fe.ProjectCurl(dom_fe, Trans, elmat); }
};


/** Class for constructing the (local) discrete divergence matrix which can
    be used as an integrator in a DiscreteLinearOperator object to assemble
    the global discrete divergence matrix.

    Note: Since the dofs in the L2_FECollection are nodal values, the local
    discrete divergence matrix (with an RT-type domain space) will depend on
    the transformation. On the other hand, the local matrix returned by
    VectorFEDivergenceIntegrator is independent of the transformation. */
class DivergenceInterpolator : public DiscreteInterpolator
{
public:
   virtual void AssembleElementMatrix2(const FiniteElement &dom_fe,
                                       const FiniteElement &ran_fe,
                                       ElementTransformation &Trans,
                                       DenseMatrix &elmat)
   { ran_fe.ProjectDiv(dom_fe, Trans, elmat); }
};


/** A trace face interpolator class for interpolating the normal component of
    the domain space, e.g. vector H1, into the range space, e.g. the trace of
    RT which uses FiniteElement::INTEGRAL map type. */
class NormalInterpolator : public DiscreteInterpolator
{
public:
   virtual void AssembleElementMatrix2(const FiniteElement &dom_fe,
                                       const FiniteElement &ran_fe,
                                       ElementTransformation &Trans,
                                       DenseMatrix &elmat);
};

/** Interpolator of a scalar coefficient multiplied by a scalar field onto
    another scalar field. Note that this can produce inaccurate fields unless
    the target is sufficiently high order. */
class ScalarProductInterpolator : public DiscreteInterpolator
{
public:
   ScalarProductInterpolator(Coefficient & sc) : Q(&sc) { }

   virtual void AssembleElementMatrix2(const FiniteElement &dom_fe,
                                       const FiniteElement &ran_fe,
                                       ElementTransformation &Trans,
                                       DenseMatrix &elmat);

protected:
   Coefficient *Q;
};

/** Interpolator of a scalar coefficient multiplied by a vector field onto
    another vector field. Note that this can produce inaccurate fields unless
    the target is sufficiently high order. */
class ScalarVectorProductInterpolator : public DiscreteInterpolator
{
public:
   ScalarVectorProductInterpolator(Coefficient & sc)
      : Q(&sc) { }

   virtual void AssembleElementMatrix2(const FiniteElement &dom_fe,
                                       const FiniteElement &ran_fe,
                                       ElementTransformation &Trans,
                                       DenseMatrix &elmat);
protected:
   Coefficient *Q;
};

/** Interpolator of a vector coefficient multiplied by a scalar field onto
    another vector field. Note that this can produce inaccurate fields unless
    the target is sufficiently high order. */
class VectorScalarProductInterpolator : public DiscreteInterpolator
{
public:
   VectorScalarProductInterpolator(VectorCoefficient & vc)
      : VQ(&vc) { }

   virtual void AssembleElementMatrix2(const FiniteElement &dom_fe,
                                       const FiniteElement &ran_fe,
                                       ElementTransformation &Trans,
                                       DenseMatrix &elmat);
protected:
   VectorCoefficient *VQ;
};

/** Interpolator of the cross product between a vector coefficient and an
    H(curl)-conforming field onto an H(div)-conforming field. The range space
    can also be vector L2. */
class VectorCrossProductInterpolator : public DiscreteInterpolator
{
public:
   VectorCrossProductInterpolator(VectorCoefficient & vc)
      : VQ(&vc) { }

   virtual void AssembleElementMatrix2(const FiniteElement &nd_fe,
                                       const FiniteElement &rt_fe,
                                       ElementTransformation &Trans,
                                       DenseMatrix &elmat);
protected:
   VectorCoefficient *VQ;
};

/** Interpolator of the inner product between a vector coefficient and an
    H(div)-conforming field onto an L2-conforming field. The range space can
    also be H1. */
class VectorInnerProductInterpolator : public DiscreteInterpolator
{
public:
   VectorInnerProductInterpolator(VectorCoefficient & vc) : VQ(&vc) { }

   virtual void AssembleElementMatrix2(const FiniteElement &rt_fe,
                                       const FiniteElement &l2_fe,
                                       ElementTransformation &Trans,
                                       DenseMatrix &elmat);
protected:
   VectorCoefficient *VQ;
};

}

#endif<|MERGE_RESOLUTION|>--- conflicted
+++ resolved
@@ -1761,13 +1761,9 @@
                                     ElementTransformation &Trans,
                                     Vector &flux, Vector *d_energy = NULL);
 
-<<<<<<< HEAD
    using BilinearFormIntegrator::AssemblePA;
 
-   virtual void AssemblePA(const FiniteElementSpace&);
-=======
    virtual void AssemblePA(const FiniteElementSpace &fes);
->>>>>>> 67c195af
 
    virtual void AssembleDiagonalPA(Vector &diag);
 
@@ -1838,13 +1834,9 @@
                                        ElementTransformation &Trans,
                                        DenseMatrix &elmat);
 
-<<<<<<< HEAD
    using BilinearFormIntegrator::AssemblePA;
 
-   virtual void AssemblePA(const FiniteElementSpace&);
-=======
    virtual void AssemblePA(const FiniteElementSpace &fes);
->>>>>>> 67c195af
 
    virtual void AssembleDiagonalPA(Vector &diag);
 
