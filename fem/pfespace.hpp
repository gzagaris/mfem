// Copyright (c) 2010, Lawrence Livermore National Security, LLC. Produced at
// the Lawrence Livermore National Laboratory. LLNL-CODE-443211. All Rights
// reserved. See file COPYRIGHT for details.
//
// This file is part of the MFEM library. For more information and source code
// availability see http://mfem.googlecode.com.
//
// MFEM is free software; you can redistribute it and/or modify it under the
// terms of the GNU Lesser General Public License (as published by the Free
// Software Foundation) version 2.1 dated February 1999.

#ifndef MFEM_PFESPACE
#define MFEM_PFESPACE

#include "../config/config.hpp"

#ifdef MFEM_USE_MPI

#include "../linalg/hypre.hpp"
#include "../mesh/pmesh.hpp"
#include "../mesh/nurbs.hpp"
#include "fespace.hpp"

namespace mfem
{

/// Abstract parallel finite element space.
class ParFiniteElementSpace : public FiniteElementSpace
{
private:
   /// MPI data.
   MPI_Comm MyComm;
   int NRanks, MyRank;

   /// Parallel mesh.
   ParMesh *pmesh;

   /// GroupCommunicator on the local VDofs
   GroupCommunicator *gcomm;

   /// Number of true dofs in this processor (local true dofs).
   int ltdof_size;

   /// The group of each local dof.
   Array<int> ldof_group;

   /// For a local dof: the local true dof number in the master of its group.
   Array<int> ldof_ltdof;

   /// Offsets for the dofs in each processor in global numbering.
   Array<HYPRE_Int> dof_offsets;

   /// Offsets for the true dofs in each processor in global numbering.
   Array<HYPRE_Int> tdof_offsets;

   /// Offsets for the true dofs in neighbor processor in global numbering.
   Array<HYPRE_Int> tdof_nb_offsets;

   /// The sign of the basis functions at the scalar local dofs.
   Array<int> ldof_sign;

   /// The matrix P (interpolation from true dof to dof).
   HypreParMatrix *P;

   /// The (block-diagonal) matrix R (restriction of dof to true dof)
   SparseMatrix *R;

   ParNURBSExtension *pNURBSext()
   { return dynamic_cast<ParNURBSExtension *>(NURBSext); }

   GroupTopology &GetGroupTopo()
   { return (NURBSext) ? pNURBSext()->gtopo : pmesh->gtopo; }

   /** Create a parallel FE space stealing all data (except RefData) from the
       given FE space. This is used in SaveUpdate(). */
   ParFiniteElementSpace(ParFiniteElementSpace &pf);

   // ldof_type = 0 : DOFs communicator, otherwise VDOFs communicator
   void GetGroupComm(GroupCommunicator &gcomm, int ldof_type,
                     Array<int> *ldof_sign = NULL);

   /// Construct dof_offsets and tdof_offsets using global communication.
   void GenerateGlobalOffsets();

   /// Construct ldof_group and ldof_ltdof.
   void ConstructTrueDofs();
   void ConstructTrueNURBSDofs();

   void ApplyLDofSigns(Array<int> &dofs) const;

   /// Helper struct to store DOF dependencies in a paralell NC mesh.
   struct Dependency
   {
      int rank, dof; ///< master DOF, may be on another processor
      double coef;
      Dependency(int r, int d, double c) : rank(r), dof(d), coef(c) {}
   };

   /// Dependency list for a local vdof.
   struct DepList
   {
      Array<Dependency> list;
      int type; ///< 0 = independent, 1 = one-to-one (conforming), 2 = slave

      DepList() : type(0) {}

      bool IsTrueDof(int my_rank) const
      { return type == 0 || (type == 1 && list[0].rank == my_rank); }
   };

   void AddSlaveDependencies(DepList deps[], int master_rank,
                             const Array<int> &master_dofs, int master_ndofs,
                             const Array<int> &slave_dofs, DenseMatrix& I);

   void Add1To1Dependencies(DepList deps[], int owner_rank,
                            const Array<int> &owner_dofs, int owner_ndofs,
                            const Array<int> &dependent_dofs);

   void GetDofs(int type, int index, Array<int>& dofs);
   void ReorderFaceDofs(Array<int> &dofs, int type, int orient);

   virtual void GetConformingInterpolation(); // FIXME

public:
   // Face-neighbor data
   // Number of face-neighbor dofs
   int num_face_nbr_dofs;
   // Face-neighbor-element to face-neighbor dof
   Table face_nbr_element_dof;
   // Face-neighbor to ldof in the face-neighbor numbering
   Table face_nbr_ldof;
   // The global ldof indices of the face-neighbor dofs
   Array<HYPRE_Int> face_nbr_glob_dof_map;
   // Local face-neighbor data: face-neighbor to ldof
   Table send_face_nbr_ldof;

   ParFiniteElementSpace(ParMesh *pm, const FiniteElementCollection *f,
                         int dim = 1, int ordering = Ordering::byNODES);

   MPI_Comm GetComm() { return MyComm; }
   int GetNRanks() { return NRanks; }
   int GetMyRank() { return MyRank; }

   inline ParMesh *GetParMesh() { return pmesh; }

   int TrueVSize() { return ltdof_size; }
   int GetDofSign(int i) { return NURBSext ? 1 : ldof_sign[VDofToDof(i)]; }
   HYPRE_Int *GetDofOffsets()     { return dof_offsets; }
   HYPRE_Int *GetTrueDofOffsets() { return tdof_offsets; }
   HYPRE_Int GlobalVSize()
   {
      return Dof_TrueDof_Matrix()->GetGlobalNumRows();
   }
   HYPRE_Int GlobalTrueVSize()
   {
      return Dof_TrueDof_Matrix()->GetGlobalNumCols();
   }

   /// Returns indexes of degrees of freedom in array dofs for i'th element.
   virtual void GetElementDofs(int i, Array<int> &dofs) const;

   /// Returns indexes of degrees of freedom for i'th boundary element.
   virtual void GetBdrElementDofs(int i, Array<int> &dofs) const;

   /** Returns the indexes of the degrees of freedom for i'th face
       including the dofs for the edges and the vertices of the face. */
   virtual void GetFaceDofs(int i, Array<int> &dofs) const;

   /// The true dof-to-dof interpolation matrix
   HypreParMatrix *Dof_TrueDof_Matrix();

   /** Create and return a new HypreParVector on the true dofs, which is
       owned by (i.e. it must be destroyed by) the calling function. */
   HypreParVector *NewTrueDofVector()
   { return (new HypreParVector(MyComm,GlobalTrueVSize(),GetTrueDofOffsets()));}

   /// Scale a vector of true dofs
   void DivideByGroupSize(double *vec);

   /// Return a reference to the internal GroupCommunicator (on VDofs)
   GroupCommunicator &GroupComm() { return *gcomm; }

   /// Return a new GroupCommunicator on Dofs
   GroupCommunicator *ScalarGroupComm();

   /** Given an integer array on the local degrees of freedom, perform
       a bitwise OR between the shared dofs. */
   void Synchronize(Array<int> &ldof_marker) const;

   /// Determine the boundary degrees of freedom
   virtual void GetEssentialVDofs(const Array<int> &bdr_attr_is_ess,
                                  Array<int> &ess_dofs) const;

   /** If the given ldof is owned by the current processor, return its local
       tdof number, otherwise return -1 */
   int GetLocalTDofNumber(int ldof);
   /// Returns the global tdof number of the given local degree of freedom
   HYPRE_Int GetGlobalTDofNumber(int ldof);
   /** Returns the global tdof number of the given local degree of freedom in
       the scalar vesion of the current finite element space. The input should
       be a scalar local dof. */
<<<<<<< HEAD
   int GetGlobalScalarTDofNumber(int sldof);

   int GetMyDofOffset();
   HYPRE_Int GetMyTDofOffset() const;

   /// Get the R matrix which restricts a local dof vector to true dof vector.
   const SparseMatrix *GetRestrictionMatrix() const { return R; }
=======
   HYPRE_Int GetGlobalScalarTDofNumber(int sldof);
   HYPRE_Int GetMyDofOffset();
>>>>>>> 5e2796ac

   // Face-neighbor functions
   void ExchangeFaceNbrData();
   int GetFaceNbrVSize() const { return num_face_nbr_dofs; }
   void GetFaceNbrElementVDofs(int i, Array<int> &vdofs) const;
   const FiniteElement *GetFaceNbrFE(int i) const;
   const HYPRE_Int *GetFaceNbrGlobalDofMap() { return face_nbr_glob_dof_map; }

   void Lose_Dof_TrueDof_Matrix();
   void LoseDofOffsets() { dof_offsets.LoseData(); }
   void LoseTrueDofOffsets() { tdof_offsets.LoseData(); }

   virtual void Update();
   /// Return a copy of the current FE space and update
   virtual FiniteElementSpace *SaveUpdate();

   virtual ~ParFiniteElementSpace() { delete gcomm; delete P; delete R; }
};

}

#endif // MFEM_USE_MPI

#endif<|MERGE_RESOLUTION|>--- conflicted
+++ resolved
@@ -199,18 +199,13 @@
    /** Returns the global tdof number of the given local degree of freedom in
        the scalar vesion of the current finite element space. The input should
        be a scalar local dof. */
-<<<<<<< HEAD
-   int GetGlobalScalarTDofNumber(int sldof);
-
-   int GetMyDofOffset();
+   HYPRE_Int GetGlobalScalarTDofNumber(int sldof);
+
+   HYPRE_Int GetMyDofOffset() const;
    HYPRE_Int GetMyTDofOffset() const;
 
    /// Get the R matrix which restricts a local dof vector to true dof vector.
    const SparseMatrix *GetRestrictionMatrix() const { return R; }
-=======
-   HYPRE_Int GetGlobalScalarTDofNumber(int sldof);
-   HYPRE_Int GetMyDofOffset();
->>>>>>> 5e2796ac
 
    // Face-neighbor functions
    void ExchangeFaceNbrData();
