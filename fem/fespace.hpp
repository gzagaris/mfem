--- conflicted
+++ resolved
@@ -59,14 +59,7 @@
    int nvdofs, nedofs, nfdofs, nbdofs;
    int *fdofs, *bdofs;
 
-<<<<<<< HEAD
-   /// Collection of currently known refinement data
-   Array<RefinementData *> RefData;
-
    mutable Table *elem_dof;
-=======
-   Table *elem_dof;
->>>>>>> 32b7e8bc
    Table *bdrElem_dof;
 
    Array<int> dof_elem_array, dof_ldof_array;
@@ -91,7 +84,7 @@
    void Construct();
    void Destroy();
 
-   void BuildElementToDofTable();
+   void BuildElementToDofTable() const;
 
    /** This is a helper function to get edge (type == 0) or face (type == 1)
        DOFs. The function is aware of ghost edges/faces in parallel, for which
@@ -253,11 +246,7 @@
 
    void GetEdgeInteriorVDofs(int i, Array<int> &vdofs) const;
 
-<<<<<<< HEAD
-   void BuildElementToDofTable() const;
-=======
    void RebuildElementToDofTable();
->>>>>>> 32b7e8bc
 
    void BuildDofToArrays();
 
