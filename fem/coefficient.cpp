--- conflicted
+++ resolved
@@ -27,17 +27,12 @@
    return (constants(att-1));
 }
 
-<<<<<<< HEAD
+DeviceFunctionCoefficientPtr FunctionCoefficient::GetDeviceFunction()
+{
+   return DeviceFunction;
+}
+
 double FunctionCoefficient::Eval(const ElementTransformation & T) const
-=======
-DeviceFunctionCoefficientPtr FunctionCoefficient::GetDeviceFunction()
-{
-   return DeviceFunction;
-}
-
-double FunctionCoefficient::Eval(ElementTransformation & T,
-                                 const IntegrationPoint & ip)
->>>>>>> ff9819e4
 {
    MFEM_ASSERT(T.IntPointSet(), "Integration point not set.");
 
