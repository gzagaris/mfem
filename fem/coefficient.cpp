// Copyright (c) 2010, Lawrence Livermore National Security, LLC. Produced at
// the Lawrence Livermore National Laboratory. LLNL-CODE-443211. All Rights
// reserved. See file COPYRIGHT for details.
//
// This file is part of the MFEM library. For more information and source code
// availability see http://mfem.googlecode.com.
//
// MFEM is free software; you can redistribute it and/or modify it under the
// terms of the GNU Lesser General Public License (as published by the Free
// Software Foundation) version 2.1 dated February 1999.

// Implementation of Coefficient class

#include "fem.hpp"

#include <cmath>
#include <limits>

namespace mfem
{

using namespace std;

double PWConstCoefficient::Eval(ElementTransformation & T,
                                const IntegrationPoint & ip)
{
   int att = T.Attribute;
   return(constants(att-1));
}

double FunctionCoefficient::Eval(ElementTransformation & T,
                                 const IntegrationPoint & ip)
{
   double x[3];
   Vector transip(x, 3);

   T.Transform(ip, transip);

   if (Function)
      return((*Function)(transip));
   else
      return (*TDFunction)(transip, GetTime());
}

double GridFunctionCoefficient::Eval (ElementTransformation &T,
                                      const IntegrationPoint &ip)
{
   return GridF -> GetValue (T.ElementNo, ip, Component);
}

double TransformedCoefficient::Eval(ElementTransformation &T,
                                    const IntegrationPoint &ip)
{
   if (Q2)
   {
      return (*Transform2)(Q1->Eval(T, ip, GetTime()),
                           Q2->Eval(T, ip, GetTime()));
   }
   else
   {
      return (*Transform1)(Q1->Eval(T, ip, GetTime()));
   }
}

void VectorCoefficient::Eval(DenseMatrix &M, ElementTransformation &T,
                             const IntegrationRule &ir)
{
   Vector Mi;
   M.SetSize(vdim, ir.GetNPoints());
   for (int i = 0; i < ir.GetNPoints(); i++)
   {
      M.GetColumnReference(i, Mi);
      const IntegrationPoint &ip = ir.IntPoint(i);
      T.SetIntPoint(&ip);
      Eval(Mi, T, ip);
   }
}

void VectorFunctionCoefficient::Eval(Vector &V, ElementTransformation &T,
                                     const IntegrationPoint &ip)
{
   double x[3];
   Vector transip(x, 3);

   T.Transform(ip, transip);

   V.SetSize(vdim);
   if (Function)
      (*Function)(transip, V);
   else
      (*TDFunction)(transip, GetTime(), V);
   if (Q)
      V *= Q->Eval(T, ip, GetTime());
}

VectorArrayCoefficient::VectorArrayCoefficient (int dim)
   : VectorCoefficient(dim), Coeff(dim)
{
   for (int i = 0; i < dim; i++)
      Coeff[i] = NULL;
}

VectorArrayCoefficient::~VectorArrayCoefficient()
{
   for (int i = 0; i < vdim; i++)
      delete Coeff[i];
}

void VectorArrayCoefficient::Eval(Vector &V, ElementTransformation &T,
                                  const IntegrationPoint &ip)
{
   V.SetSize(vdim);
   for (int i = 0; i < vdim; i++)
      V(i) = Coeff[i]->Eval(T, ip, GetTime());
}

VectorGridFunctionCoefficient::VectorGridFunctionCoefficient (
   GridFunction *gf) : VectorCoefficient (gf -> VectorDim())
{
   GridFunc = gf;
}

void VectorGridFunctionCoefficient::Eval(Vector &V, ElementTransformation &T,
                                         const IntegrationPoint &ip)
{
   GridFunc->GetVectorValue(T.ElementNo, ip, V);
}

void VectorGridFunctionCoefficient::Eval(
   DenseMatrix &M, ElementTransformation &T, const IntegrationRule &ir)
{
   GridFunc->GetVectorValues(T, ir, M);
}

void VectorRestrictedCoefficient::Eval(Vector &V, ElementTransformation &T,
                                       const IntegrationPoint &ip)
{
   V.SetSize(vdim);
   if (active_attr[T.Attribute-1])
   {
      c->SetTime(GetTime());
      c->Eval(V, T, ip);
   }
   else
      V = 0.0;
}

void VectorRestrictedCoefficient::Eval(
   DenseMatrix &M, ElementTransformation &T, const IntegrationRule &ir)
{
   if (active_attr[T.Attribute-1])
   {
      c->SetTime(GetTime());
      c->Eval(M, T, ir);
   }
   else
   {
      M.SetSize(vdim);
      M = 0.0;
   }
}

void MatrixFunctionCoefficient::Eval(DenseMatrix &K, ElementTransformation &T,
                                     const IntegrationPoint &ip)
{
   double x[3];
   Vector transip(x, 3);

   T.Transform(ip, transip);

   K.SetSize(vdim);

   if (Function)
      (*Function)(transip, K);
   else
      (*TDFunction)(transip, GetTime(), K);
}

MatrixArrayCoefficient::MatrixArrayCoefficient (int dim)
   : MatrixCoefficient (dim)
{
   Coeff.SetSize (vdim*vdim);
}

MatrixArrayCoefficient::~MatrixArrayCoefficient ()
{
   for (int i=0; i< vdim*vdim; i++)
      delete Coeff[i];
}

void MatrixArrayCoefficient::Eval (DenseMatrix &K, ElementTransformation &T,
                                   const IntegrationPoint &ip)
{
   int i, j;

   for (i = 0; i < vdim; i++)
      for (j = 0; j < vdim; j++)
         K(i,j) = Coeff[i*vdim+j] -> Eval(T, ip, GetTime());
}

double ComputeLpNorm(double p, Coefficient &coeff, Mesh &mesh,
                     const IntegrationRule *irs[])
{
   double norm = 0.0;
   ElementTransformation *tr;

   for (int i = 0; i < mesh.GetNE(); i++)
   {
      tr = mesh.GetElementTransformation(i);
      const IntegrationRule &ir = *irs[mesh.GetElementType(i)];
      for (int j = 0; j < ir.GetNPoints(); j++)
      {
         const IntegrationPoint &ip = ir.IntPoint(j);
         tr->SetIntPoint(&ip);
         double val = fabs(coeff.Eval(*tr, ip));
         if (p < numeric_limits<double>::infinity())
         {
            norm += ip.weight * tr->Weight() * pow(val, p);
         }
         else
         {
            if (norm < val)
               norm = val;
         }
      }
   }

   if (p < numeric_limits<double>::infinity())
   {
      // negative quadrature weights may cause norm to be negative
      if (norm < 0.)
         norm = -pow(-norm, 1. / p);
      else
         norm = pow(norm, 1. / p);
   }

   return norm;
}

<<<<<<< HEAD
double ComputeLpNorm(double p, VectorCoefficient &coeff, Mesh &mesh,
                     const IntegrationRule *irs[])
{
   double norm = 0.0;
   ElementTransformation *tr;
   Vector vval(coeff.GetVDim());
   double val = 0;

   for (int i = 0; i < mesh.GetNE(); i++)
   {
      tr = mesh.GetElementTransformation(i);
      const IntegrationRule &ir = *irs[mesh.GetElementType(i)];
      for (int j = 0; j < ir.GetNPoints(); j++)
      {
         const IntegrationPoint &ip = ir.IntPoint(j);
         tr->SetIntPoint(&ip);
         coeff.Eval(vval, *tr, ip);
         val = vval.Normlp(p);
         if (p < numeric_limits<double>::infinity())
         {
            norm += ip.weight * tr->Weight() * pow(val, p);
         }
         else
         {
            if (norm < val)
               norm = val;
         }
      }
   }

   if (p < numeric_limits<double>::infinity())
   {
      // negative quadrature weights may cause norm to be negative
      if (norm < 0.)
         norm = -pow(-norm, 1. / p);
      else
         norm = pow(norm, 1. / p);
   }

   return norm;
=======
>>>>>>> 9dfcb363
}<|MERGE_RESOLUTION|>--- conflicted
+++ resolved
@@ -237,7 +237,6 @@
    return norm;
 }
 
-<<<<<<< HEAD
 double ComputeLpNorm(double p, VectorCoefficient &coeff, Mesh &mesh,
                      const IntegrationRule *irs[])
 {
@@ -278,6 +277,6 @@
    }
 
    return norm;
-=======
->>>>>>> 9dfcb363
+}
+
 }