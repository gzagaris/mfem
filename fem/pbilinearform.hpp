--- conflicted
+++ resolved
@@ -103,26 +103,11 @@
 
    ParFiniteElementSpace *ParFESpace() const { return pfes; }
 
-<<<<<<< HEAD
-   /** Complete assembly of the linear system, applying any necessary
-       transformations such as: eliminating boundary conditions; applying
-       conforming constraints for non-confoming AMR; parallel assembly; static
-       condensation; hybridization. Returns the HypreParMatrix of the linear
-       system that needs to be solved. The ParGridFunction-size vector x must
-       contain the essential b.c. The ParBilinearForm and the ParLinearForm-size
-       vector b must be assembled. This method can be called multiple times
-       (with the same ess_tdof_list array) to initialize different right-hand
-       sides and boundary condition values. After solving the linear system,
-       call ComputeSolution (with the same vectors X, b, and x) to recover the
-       solution as a ParGridFunction-size vector in x. */
-   HypreParMatrix &AssembleSystem(Array<int> &ess_tdof_list,
-                                  Vector &x, Vector &b,
-                                  Vector &X, Vector &B);
-=======
    /** Form the linear system A X = B, corresponding to the current bilinear
        form and b(.), by applying any necessary transformations such as:
        eliminating boundary conditions; applying conforming constraints for
-       non-conforming AMR; parallel assembly; hybridization.
+       non-conforming AMR; parallel assembly; static condensation;
+       hybridization.
 
        The ParGridFunction-size vector x must contain the essential b.c. The
        ParBilinearForm and the ParLinearForm-size vector b must be assembled.
@@ -137,7 +122,6 @@
        x). */
    void FormLinearSystem(Array<int> &ess_tdof_list, Vector &x, Vector &b,
                          HypreParMatrix &A, Vector &X, Vector &B);
->>>>>>> b1ca5f97
 
    /** Call this method after solving a linear system constructed using the
        FormLinearSystem method to recover the solution as a ParGridFunction-size
