// Copyright (c) 2010, Lawrence Livermore National Security, LLC. Produced at
// the Lawrence Livermore National Laboratory. LLNL-CODE-443211. All Rights
// reserved. See file COPYRIGHT for details.
//
// This file is part of the MFEM library. For more information and source code
// availability see http://mfem.org.
//
// MFEM is free software; you can redistribute it and/or modify it under the
// terms of the GNU Lesser General Public License (as published by the Free
// Software Foundation) version 2.1 dated February 1999.

// Implementation of class BilinearForm

#include "fem.hpp"
#include <cmath>

namespace mfem
{

void BilinearForm::AllocMat()
{
   if (precompute_sparsity == 0 || fes->GetVDim() > 1)
   {
      mat = new SparseMatrix(height);
      return;
   }

   fes->BuildElementToDofTable();
   const Table &elem_dof = fes->GetElementToDofTable();
   Table dof_dof;

   if (fbfi.Size() > 0)
   {
      // the sparsity pattern is defined from the map: face->element->dof
      Table face_dof, dof_face;
      {
         Table *face_elem = fes->GetMesh()->GetFaceToElementTable();
         mfem::Mult(*face_elem, elem_dof, face_dof);
         delete face_elem;
      }
      Transpose(face_dof, dof_face, height);
      mfem::Mult(dof_face, face_dof, dof_dof);
   }
   else
   {
      // the sparsity pattern is defined from the map: element->dof
      Table dof_elem;
      Transpose(elem_dof, dof_elem, height);
      mfem::Mult(dof_elem, elem_dof, dof_dof);
   }

   int *I = dof_dof.GetI();
   int *J = dof_dof.GetJ();
   double *data = new double[I[height]];

   mat = new SparseMatrix(I, J, data, height, height);
   *mat = 0.0;

   dof_dof.LoseData();
}

BilinearForm::BilinearForm (FiniteElementSpace * f)
   : Matrix (f->GetVSize())
{
   fes = f;
   mat = mat_e = NULL;
   extern_bfs = 0;
   element_matrices = NULL;
   precompute_sparsity = 0;
}

BilinearForm::BilinearForm (FiniteElementSpace * f, BilinearForm * bf, int ps)
   : Matrix (f->GetVSize())
{
   int i;
   Array<BilinearFormIntegrator*> *bfi;

   fes = f;
   mat_e = NULL;
   extern_bfs = 1;
   element_matrices = NULL;
   precompute_sparsity = ps;

   bfi = bf->GetDBFI();
   dbfi.SetSize (bfi->Size());
   for (i = 0; i < bfi->Size(); i++)
   {
      dbfi[i] = (*bfi)[i];
   }

   bfi = bf->GetBBFI();
   bbfi.SetSize (bfi->Size());
   for (i = 0; i < bfi->Size(); i++)
   {
      bbfi[i] = (*bfi)[i];
   }

   bfi = bf->GetFBFI();
   fbfi.SetSize (bfi->Size());
   for (i = 0; i < bfi->Size(); i++)
   {
      fbfi[i] = (*bfi)[i];
   }

   bfi = bf->GetBFBFI();
   bfbfi.SetSize (bfi->Size());
   for (i = 0; i < bfi->Size(); i++)
   {
      bfbfi[i] = (*bfi)[i];
   }

   AllocMat();
}

double& BilinearForm::Elem (int i, int j)
{
   return mat -> Elem(i,j);
}

const double& BilinearForm::Elem (int i, int j) const
{
   return mat -> Elem(i,j);
}

void BilinearForm::Mult (const Vector & x, Vector & y) const
{
   mat -> Mult (x, y);
}

MatrixInverse * BilinearForm::Inverse() const
{
   return mat -> Inverse();
}

void BilinearForm::Finalize (int skip_zeros)
{
   mat -> Finalize (skip_zeros);
   if (mat_e)
   {
      mat_e -> Finalize (skip_zeros);
   }
}

void BilinearForm::AddDomainIntegrator (BilinearFormIntegrator * bfi)
{
   dbfi.Append (bfi);
}

void BilinearForm::AddBoundaryIntegrator (BilinearFormIntegrator * bfi)
{
   bbfi.Append (bfi);
}

void BilinearForm::AddInteriorFaceIntegrator (BilinearFormIntegrator * bfi)
{
   fbfi.Append (bfi);
}

void BilinearForm::AddBdrFaceIntegrator (BilinearFormIntegrator * bfi)
{
   bfbfi.Append (bfi);
}

void BilinearForm::ComputeElementMatrix(int i, DenseMatrix &elmat)
{
   if (element_matrices)
   {
      elmat.SetSize(element_matrices->SizeI(), element_matrices->SizeJ());
      elmat = element_matrices->GetData(i);
      return;
   }

   if (dbfi.Size())
   {
      const FiniteElement &fe = *fes->GetFE(i);
      ElementTransformation *eltrans = fes->GetElementTransformation(i);
      dbfi[0]->AssembleElementMatrix(fe, *eltrans, elmat);
      for (int k = 1; k < dbfi.Size(); k++)
      {
         dbfi[k]->AssembleElementMatrix(fe, *eltrans, elemmat);
         elmat += elemmat;
      }
   }
   else
   {
      fes->GetElementVDofs(i, vdofs);
      elmat.SetSize(vdofs.Size());
      elmat = 0.0;
   }
}

void BilinearForm::AssembleElementMatrix(
   int i, const DenseMatrix &elmat, Array<int> &vdofs, int skip_zeros)
{
   if (mat == NULL)
   {
      AllocMat();
   }
   fes->GetElementVDofs(i, vdofs);
   mat->AddSubMatrix(vdofs, vdofs, elmat, skip_zeros);
}

void BilinearForm::Assemble (int skip_zeros)
{
   ElementTransformation *eltrans;
   Mesh *mesh = fes -> GetMesh();

   int i;

   if (mat == NULL)
   {
      AllocMat();
   }

#ifdef MFEM_USE_OPENMP
   int free_element_matrices = 0;
   if (!element_matrices)
   {
      ComputeElementMatrices();
      free_element_matrices = 1;
   }
#endif

   if (dbfi.Size())
   {
      for (i = 0; i < fes -> GetNE(); i++)
      {
         fes->GetElementVDofs(i, vdofs);
         if (element_matrices)
         {
            mat->AddSubMatrix(vdofs, vdofs, (*element_matrices)(i), skip_zeros);
         }
         else
         {
            const FiniteElement &fe = *fes->GetFE(i);
            eltrans = fes->GetElementTransformation(i);
            for (int k = 0; k < dbfi.Size(); k++)
            {
               dbfi[k]->AssembleElementMatrix(fe, *eltrans, elemmat);
               mat->AddSubMatrix(vdofs, vdofs, elemmat, skip_zeros);
            }
         }
      }
   }

   if (bbfi.Size())
   {
      for (i = 0; i < fes -> GetNBE(); i++)
      {
         const FiniteElement &be = *fes->GetBE(i);
         fes -> GetBdrElementVDofs (i, vdofs);
         eltrans = fes -> GetBdrElementTransformation (i);
         for (int k=0; k < bbfi.Size(); k++)
         {
            bbfi[k] -> AssembleElementMatrix(be, *eltrans, elemmat);
            mat -> AddSubMatrix (vdofs, vdofs, elemmat, skip_zeros);
         }
      }
   }

   if (fbfi.Size())
   {
      FaceElementTransformations *tr;
      Array<int> vdofs2;

      int nfaces = mesh->GetNumFaces();
      for (i = 0; i < nfaces; i++)
      {
         tr = mesh -> GetInteriorFaceTransformations (i);
         if (tr != NULL)
         {
            fes -> GetElementVDofs (tr -> Elem1No, vdofs);
            fes -> GetElementVDofs (tr -> Elem2No, vdofs2);
            vdofs.Append (vdofs2);
            for (int k = 0; k < fbfi.Size(); k++)
            {
               fbfi[k] -> AssembleFaceMatrix (*fes -> GetFE (tr -> Elem1No),
                                              *fes -> GetFE (tr -> Elem2No),
                                              *tr, elemmat);
               mat -> AddSubMatrix (vdofs, vdofs, elemmat, skip_zeros);
            }
         }
      }
   }

   if (bfbfi.Size())
   {
      FaceElementTransformations *tr;
      const FiniteElement *fe1, *fe2;

      for (i = 0; i < fes -> GetNBE(); i++)
      {
         tr = mesh -> GetBdrFaceTransformations (i);
         if (tr != NULL)
         {
            fes -> GetElementVDofs (tr -> Elem1No, vdofs);
            fe1 = fes -> GetFE (tr -> Elem1No);
            // The fe2 object is really a dummy and not used on the boundaries,
            // but we can't dereference a NULL pointer, and we don't want to
            // actually make a fake element.
            fe2 = fe1;
            for (int k = 0; k < bfbfi.Size(); k++)
            {
               bfbfi[k] -> AssembleFaceMatrix (*fe1, *fe2, *tr, elemmat);
               mat -> AddSubMatrix (vdofs, vdofs, elemmat, skip_zeros);
            }
         }
      }
   }

#ifdef MFEM_USE_OPENMP
   if (free_element_matrices)
   {
      FreeElementMatrices();
   }
#endif
}

void BilinearForm::ConformingAssemble()
{
   // Do not remove zero entries to preserve the symmetric structure of the
   // matrix which in turn will give rise to symmetric structure in the new
   // matrix. This ensures that subsequent calls to EliminateRowCol will work
   // correctly.
   Finalize(0);

   const SparseMatrix *P = fes->GetConformingProlongation();
   if (!P) { return; } // conforming mesh

   SparseMatrix *R = Transpose(*P);
   SparseMatrix *RA = mfem::Mult(*R, *mat);
   delete mat;
   if (mat_e)
   {
      SparseMatrix *RAe = mfem::Mult(*R, *mat_e);
      delete mat_e;
      mat_e = RAe;
   }
   delete R;
   mat = mfem::Mult(*RA, *P);
   delete RA;
   if (mat_e)
   {
      SparseMatrix *RAeP = mfem::Mult(*mat_e, *P);
      delete mat_e;
      mat_e = RAeP;
   }

   height = mat->Height();
   width = mat->Width();
}

void BilinearForm::ComputeElementMatrices()
{
   if (element_matrices || dbfi.Size() == 0 || fes->GetNE() == 0)
   {
      return;
   }

   int num_elements = fes->GetNE();
   int num_dofs_per_el = fes->GetFE(0)->GetDof() * fes->GetVDim();

   element_matrices = new DenseTensor(num_dofs_per_el, num_dofs_per_el,
                                      num_elements);

   DenseMatrix tmp;
   IsoparametricTransformation eltrans;

#ifdef MFEM_USE_OPENMP
   #pragma omp parallel for private(tmp,eltrans)
#endif
   for (int i = 0; i < num_elements; i++)
   {
      DenseMatrix elmat(element_matrices->GetData(i),
                        num_dofs_per_el, num_dofs_per_el);
      const FiniteElement &fe = *fes->GetFE(i);
#ifdef MFEM_DEBUG
      if (num_dofs_per_el != fe.GetDof()*fes->GetVDim())
         mfem_error("BilinearForm::ComputeElementMatrices:"
                    " all elements must have same number of dofs");
#endif
      fes->GetElementTransformation(i, &eltrans);

      dbfi[0]->AssembleElementMatrix(fe, eltrans, elmat);
      for (int k = 1; k < dbfi.Size(); k++)
      {
         // note: some integrators may not be thread-safe
         dbfi[k]->AssembleElementMatrix(fe, eltrans, tmp);
         elmat += tmp;
      }
      elmat.ClearExternalData();
   }
}

void BilinearForm::EliminateEssentialBC(Array<int> &bdr_attr_is_ess,
                                        Vector &sol, Vector &rhs, int d)
{
   Array<int> ess_dofs, conf_ess_dofs;
   fes->GetEssentialVDofs(bdr_attr_is_ess, ess_dofs);

   if (fes->GetConformingRestriction() == NULL)
   {
      EliminateEssentialBCFromDofs(ess_dofs, sol, rhs, d);
   }
   else
   {
      fes->GetConformingRestriction()->BooleanMult(ess_dofs, conf_ess_dofs);
      EliminateEssentialBCFromDofs(conf_ess_dofs, sol, rhs, d);
   }
}

void BilinearForm::EliminateEssentialBC(Array<int> &bdr_attr_is_ess, int d)
{
   Array<int> ess_dofs, conf_ess_dofs;
   fes->GetEssentialVDofs(bdr_attr_is_ess, ess_dofs);

   if (fes->GetConformingRestriction() == NULL)
   {
      EliminateEssentialBCFromDofs(ess_dofs, d);
   }
   else
   {
      fes->GetConformingRestriction()->BooleanMult(ess_dofs, conf_ess_dofs);
      EliminateEssentialBCFromDofs(conf_ess_dofs, d);
   }
}

void BilinearForm::EliminateVDofs(Array<int> &vdofs,
                                  Vector &sol, Vector &rhs, int d)
{
   for (int i = 0; i < vdofs.Size(); i++)
   {
      int vdof = vdofs[i];
      if ( vdof >= 0 )
      {
         mat -> EliminateRowCol (vdof, sol(vdof), rhs, d);
      }
      else
      {
         mat -> EliminateRowCol (-1-vdof, sol(-1-vdof), rhs, d);
      }
   }
}

void BilinearForm::EliminateVDofs(Array<int> &vdofs, int d)
{
   if (mat_e == NULL)
   {
      mat_e = new SparseMatrix(height);
   }

   for (int i = 0; i < vdofs.Size(); i++)
   {
      int vdof = vdofs[i];
      if ( vdof >= 0 )
      {
         mat -> EliminateRowCol (vdof, *mat_e, d);
      }
      else
      {
         mat -> EliminateRowCol (-1-vdof, *mat_e, d);
      }
   }
}

<<<<<<< HEAD
void BilinearForm::EliminateVDofsInRHS(
   Array<int> &vdofs, const Vector &x, Vector &b)
{
   mat_e->AddMult(x, b, -1.);
   mat->PartMult(vdofs, x, b);
}

void BilinearForm::EliminateEssentialBC (Array<int> &bdr_attr_is_ess, int d)
{
   Array<int> ess_dofs, conf_ess_dofs;
   fes->GetEssentialVDofs(bdr_attr_is_ess, ess_dofs);
   if (fes->GetConformingProlongation() == NULL)
   {
      EliminateEssentialBCFromDofs(ess_dofs, d);
   }
   else
   {
      fes->ConvertToConformingVDofs(ess_dofs, conf_ess_dofs);
      EliminateEssentialBCFromDofs(conf_ess_dofs, d);
   }
}

void BilinearForm::EliminateEssentialBCDiag (Array<int> &bdr_attr_is_ess,
                                             double d)
{
   Array<int> ess_dofs, conf_ess_dofs;
   fes->GetEssentialVDofs(bdr_attr_is_ess, ess_dofs);
   if (fes->GetConformingProlongation() == NULL)
   {
      EliminateEssentialBCFromDofsDiag(ess_dofs, d);
   }
   else
   {
      fes->ConvertToConformingVDofs(ess_dofs, conf_ess_dofs);
      EliminateEssentialBCFromDofsDiag(conf_ess_dofs, d);
   }
}

void BilinearForm::EliminateEssentialBCFromDofs (
   Array<int> &ess_dofs, Vector &sol, Vector &rhs, int d )
=======
void BilinearForm::EliminateEssentialBCFromDofs(
   Array<int> &ess_dofs, Vector &sol, Vector &rhs, int d)
>>>>>>> 11073953
{
   MFEM_ASSERT(ess_dofs.Size() == height, "incorrect dof Array size");
   MFEM_ASSERT(sol.Size() == height, "incorrect sol Vector size");
   MFEM_ASSERT(rhs.Size() == height, "incorrect rhs Vector size");

   for (int i = 0; i < ess_dofs.Size(); i++)
      if (ess_dofs[i] < 0)
      {
         mat -> EliminateRowCol (i, sol(i), rhs, d);
      }
}

void BilinearForm::EliminateEssentialBCFromDofs (Array<int> &ess_dofs, int d)
{
   MFEM_ASSERT(ess_dofs.Size() == height, "incorrect dof Array size");

   for (int i = 0; i < ess_dofs.Size(); i++)
      if (ess_dofs[i] < 0)
      {
         mat -> EliminateRowCol (i, d);
      }
}

<<<<<<< HEAD
void BilinearForm::EliminateEssentialBCFromDofsDiag (Array<int> &ess_dofs,
                                                     double d)
{
   MFEM_ASSERT(ess_dofs.Size() == height, "incorrect dof Array size");

   for (int i = 0; i < ess_dofs.Size(); i++)
      if (ess_dofs[i] < 0)
      {
         mat -> EliminateRowColDiag (i, d);
      }
=======
void BilinearForm::EliminateVDofsInRHS(
   Array<int> &vdofs, const Vector &x, Vector &b)
{
   mat_e->AddMult(x, b, -1.);
   mat->PartMult(vdofs, x, b);
>>>>>>> 11073953
}

void BilinearForm::Update (FiniteElementSpace *nfes)
{
   if (nfes) { fes = nfes; }

   delete mat_e;
   delete mat;
   FreeElementMatrices();

   height = width = fes->GetVSize();

   mat = mat_e = NULL;
}

BilinearForm::~BilinearForm()
{
   delete mat_e;
   delete mat;
   delete element_matrices;

   if (!extern_bfs)
   {
      int k;
      for (k=0; k < dbfi.Size(); k++) { delete dbfi[k]; }
      for (k=0; k < bbfi.Size(); k++) { delete bbfi[k]; }
      for (k=0; k < fbfi.Size(); k++) { delete fbfi[k]; }
      for (k=0; k < bfbfi.Size(); k++) { delete bfbfi[k]; }
   }
}


MixedBilinearForm::MixedBilinearForm (FiniteElementSpace *tr_fes,
                                      FiniteElementSpace *te_fes)
   : Matrix(te_fes->GetVSize(), tr_fes->GetVSize())
{
   trial_fes = tr_fes;
   test_fes = te_fes;
   mat = NULL;
}

double & MixedBilinearForm::Elem (int i, int j)
{
   return (*mat)(i, j);
}

const double & MixedBilinearForm::Elem (int i, int j) const
{
   return (*mat)(i, j);
}

void MixedBilinearForm::Mult (const Vector & x, Vector & y) const
{
   mat -> Mult (x, y);
}

void MixedBilinearForm::AddMult (const Vector & x, Vector & y,
                                 const double a) const
{
   mat -> AddMult (x, y, a);
}

void MixedBilinearForm::AddMultTranspose (const Vector & x, Vector & y,
                                          const double a) const
{
   mat -> AddMultTranspose (x, y, a);
}

MatrixInverse * MixedBilinearForm::Inverse() const
{
   return mat -> Inverse ();
}

void MixedBilinearForm::Finalize (int skip_zeros)
{
   mat -> Finalize (skip_zeros);
}

void MixedBilinearForm::GetBlocks(Array2D<SparseMatrix *> &blocks) const
{
   MFEM_VERIFY(trial_fes->GetOrdering() == Ordering::byNODES &&
               test_fes->GetOrdering() == Ordering::byNODES,
               "MixedBilinearForm::GetBlocks: both trial and test spaces "
               "must use Ordering::byNODES!");

   blocks.SetSize(test_fes->GetVDim(), trial_fes->GetVDim());

   mat->GetBlocks(blocks);
}

void MixedBilinearForm::AddDomainIntegrator (BilinearFormIntegrator * bfi)
{
   dom.Append (bfi);
}

void MixedBilinearForm::AddBoundaryIntegrator (BilinearFormIntegrator * bfi)
{
   bdr.Append (bfi);
}

void MixedBilinearForm::AddTraceFaceIntegrator (BilinearFormIntegrator * bfi)
{
   skt.Append (bfi);
}

void MixedBilinearForm::Assemble (int skip_zeros)
{
   int i, k;
   Array<int> tr_vdofs, te_vdofs;
   ElementTransformation *eltrans;
   DenseMatrix elemmat;

   Mesh *mesh = test_fes -> GetMesh();

   if (mat == NULL)
   {
      mat = new SparseMatrix(height, width);
   }

   if (dom.Size())
   {
      for (i = 0; i < test_fes -> GetNE(); i++)
      {
         trial_fes -> GetElementVDofs (i, tr_vdofs);
         test_fes  -> GetElementVDofs (i, te_vdofs);
         eltrans = test_fes -> GetElementTransformation (i);
         for (k = 0; k < dom.Size(); k++)
         {
            dom[k] -> AssembleElementMatrix2 (*trial_fes -> GetFE(i),
                                              *test_fes  -> GetFE(i),
                                              *eltrans, elemmat);
            mat -> AddSubMatrix (te_vdofs, tr_vdofs, elemmat, skip_zeros);
         }
      }
   }

   if (bdr.Size())
   {
      for (i = 0; i < test_fes -> GetNBE(); i++)
      {
         trial_fes -> GetBdrElementVDofs (i, tr_vdofs);
         test_fes  -> GetBdrElementVDofs (i, te_vdofs);
         eltrans = test_fes -> GetBdrElementTransformation (i);
         for (k = 0; k < bdr.Size(); k++)
         {
            bdr[k] -> AssembleElementMatrix2 (*trial_fes -> GetBE(i),
                                              *test_fes  -> GetBE(i),
                                              *eltrans, elemmat);
            mat -> AddSubMatrix (te_vdofs, tr_vdofs, elemmat, skip_zeros);
         }
      }
   }

   if (skt.Size())
   {
      FaceElementTransformations *ftr;
      Array<int> te_vdofs2;
      const FiniteElement *trial_face_fe, *test_fe1, *test_fe2;

      int nfaces = mesh->GetNumFaces();
      for (i = 0; i < nfaces; i++)
      {
         ftr = mesh->GetFaceElementTransformations(i);
         trial_fes->GetFaceVDofs(i, tr_vdofs);
         test_fes->GetElementVDofs(ftr->Elem1No, te_vdofs);
         trial_face_fe = trial_fes->GetFaceElement(i);
         test_fe1 = test_fes->GetFE(ftr->Elem1No);
         if (ftr->Elem2No >= 0)
         {
            test_fes->GetElementVDofs(ftr->Elem2No, te_vdofs2);
            te_vdofs.Append(te_vdofs2);
            test_fe2 = test_fes->GetFE(ftr->Elem2No);
         }
         else
         {
            // The test_fe2 object is really a dummy and not used on the
            // boundaries, but we can't dereference a NULL pointer, and we don't
            // want to actually make a fake element.
            test_fe2 = test_fe1;
         }
         for (int k = 0; k < skt.Size(); k++)
         {
            skt[k]->AssembleFaceMatrix(*trial_face_fe, *test_fe1, *test_fe2,
                                       *ftr, elemmat);
            mat->AddSubMatrix(te_vdofs, tr_vdofs, elemmat, skip_zeros);
         }
      }
   }
}

void MixedBilinearForm::ConformingAssemble()
{
   Finalize();

   const SparseMatrix *P2 = test_fes->GetConformingProlongation();
   if (P2)
   {
      SparseMatrix *R = Transpose(*P2);
      SparseMatrix *RA = mfem::Mult(*R, *mat);
      delete R;
      delete mat;
      mat = RA;
   }

   const SparseMatrix *P1 = trial_fes->GetConformingProlongation();
   if (P1)
   {
      SparseMatrix *RAP = mfem::Mult(*mat, *P1);
      delete mat;
      mat = RAP;
   }

   height = mat->Height();
   width = mat->Width();
}

void MixedBilinearForm::EliminateTrialDofs (
   Array<int> &bdr_attr_is_ess, Vector &sol, Vector &rhs )
{
   int i, j, k;
   Array<int> tr_vdofs, cols_marker (trial_fes -> GetVSize());

   cols_marker = 0;
   for (i = 0; i < trial_fes -> GetNBE(); i++)
      if (bdr_attr_is_ess[trial_fes -> GetBdrAttribute (i)-1])
      {
         trial_fes -> GetBdrElementVDofs (i, tr_vdofs);
         for (j = 0; j < tr_vdofs.Size(); j++)
         {
            if ( (k = tr_vdofs[j]) < 0 )
            {
               k = -1-k;
            }
            cols_marker[k] = 1;
         }
      }
   mat -> EliminateCols (cols_marker, &sol, &rhs);
}

void MixedBilinearForm::EliminateEssentialBCFromTrialDofs (
   Array<int> &marked_vdofs, Vector &sol, Vector &rhs)
{
   mat -> EliminateCols (marked_vdofs, &sol, &rhs);
}

void MixedBilinearForm::EliminateTestDofs (Array<int> &bdr_attr_is_ess)
{
   int i, j, k;
   Array<int> te_vdofs;

   for (i = 0; i < test_fes -> GetNBE(); i++)
      if (bdr_attr_is_ess[test_fes -> GetBdrAttribute (i)-1])
      {
         test_fes -> GetBdrElementVDofs (i, te_vdofs);
         for (j = 0; j < te_vdofs.Size(); j++)
         {
            if ( (k = te_vdofs[j]) < 0 )
            {
               k = -1-k;
            }
            mat -> EliminateRow (k);
         }
      }
}

void MixedBilinearForm::Update()
{
   delete mat;
   mat = NULL;
   height = test_fes->GetVSize();
   width = trial_fes->GetVSize();
}

MixedBilinearForm::~MixedBilinearForm()
{
   int i;

   if (mat) { delete mat; }
   for (i = 0; i < dom.Size(); i++) { delete dom[i]; }
   for (i = 0; i < bdr.Size(); i++) { delete bdr[i]; }
   for (i = 0; i < skt.Size(); i++) { delete skt[i]; }
}


void DiscreteLinearOperator::Assemble(int skip_zeros)
{
   Array<int> dom_vdofs, ran_vdofs;
   ElementTransformation *T;
   const FiniteElement *dom_fe, *ran_fe;
   DenseMatrix totelmat, elmat;

   if (mat == NULL)
   {
      mat = new SparseMatrix(height, width);
   }

   if (dom.Size() > 0)
      for (int i = 0; i < test_fes->GetNE(); i++)
      {
         trial_fes->GetElementVDofs(i, dom_vdofs);
         test_fes->GetElementVDofs(i, ran_vdofs);
         T = test_fes->GetElementTransformation(i);
         dom_fe = trial_fes->GetFE(i);
         ran_fe = test_fes->GetFE(i);

         dom[0]->AssembleElementMatrix2(*dom_fe, *ran_fe, *T, totelmat);
         for (int j = 1; j < dom.Size(); j++)
         {
            dom[j]->AssembleElementMatrix2(*dom_fe, *ran_fe, *T, elmat);
            totelmat += elmat;
         }
         mat->SetSubMatrix(ran_vdofs, dom_vdofs, totelmat, skip_zeros);
      }
}

}<|MERGE_RESOLUTION|>--- conflicted
+++ resolved
@@ -463,7 +463,6 @@
    }
 }
 
-<<<<<<< HEAD
 void BilinearForm::EliminateVDofsInRHS(
    Array<int> &vdofs, const Vector &x, Vector &b)
 {
@@ -471,28 +470,13 @@
    mat->PartMult(vdofs, x, b);
 }
 
-void BilinearForm::EliminateEssentialBC (Array<int> &bdr_attr_is_ess, int d)
+void BilinearForm::EliminateEssentialBCDiag (Array<int> &bdr_attr_is_ess,
+                                             double d)
 {
    Array<int> ess_dofs, conf_ess_dofs;
    fes->GetEssentialVDofs(bdr_attr_is_ess, ess_dofs);
    if (fes->GetConformingProlongation() == NULL)
    {
-      EliminateEssentialBCFromDofs(ess_dofs, d);
-   }
-   else
-   {
-      fes->ConvertToConformingVDofs(ess_dofs, conf_ess_dofs);
-      EliminateEssentialBCFromDofs(conf_ess_dofs, d);
-   }
-}
-
-void BilinearForm::EliminateEssentialBCDiag (Array<int> &bdr_attr_is_ess,
-                                             double d)
-{
-   Array<int> ess_dofs, conf_ess_dofs;
-   fes->GetEssentialVDofs(bdr_attr_is_ess, ess_dofs);
-   if (fes->GetConformingProlongation() == NULL)
-   {
       EliminateEssentialBCFromDofsDiag(ess_dofs, d);
    }
    else
@@ -503,11 +487,7 @@
 }
 
 void BilinearForm::EliminateEssentialBCFromDofs (
-   Array<int> &ess_dofs, Vector &sol, Vector &rhs, int d )
-=======
-void BilinearForm::EliminateEssentialBCFromDofs(
    Array<int> &ess_dofs, Vector &sol, Vector &rhs, int d)
->>>>>>> 11073953
 {
    MFEM_ASSERT(ess_dofs.Size() == height, "incorrect dof Array size");
    MFEM_ASSERT(sol.Size() == height, "incorrect sol Vector size");
@@ -531,7 +511,6 @@
       }
 }
 
-<<<<<<< HEAD
 void BilinearForm::EliminateEssentialBCFromDofsDiag (Array<int> &ess_dofs,
                                                      double d)
 {
@@ -542,13 +521,6 @@
       {
          mat -> EliminateRowColDiag (i, d);
       }
-=======
-void BilinearForm::EliminateVDofsInRHS(
-   Array<int> &vdofs, const Vector &x, Vector &b)
-{
-   mat_e->AddMult(x, b, -1.);
-   mat->PartMult(vdofs, x, b);
->>>>>>> 11073953
 }
 
 void BilinearForm::Update (FiniteElementSpace *nfes)
