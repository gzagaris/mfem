--- conflicted
+++ resolved
@@ -298,21 +298,12 @@
 
    if (static_cond)
    {
-<<<<<<< HEAD
       static_cond->ReduceRHS(b, B);
       static_cond->ReduceSolution(x, X);
       EliminateBC(static_cond->GetParallelMatrix(),
                   static_cond->GetParallelMatrixElim(),
                   ess_rtdof_list, X, B);
-      return static_cond->GetParallelMatrix();
-=======
-      X.SetSize(pfes->TrueVSize());
-      B.SetSize(X.Size());
-      P.MultTranspose(b, B);
-      R.Mult(x, X);
-      EliminateBC(*p_mat, *p_mat_e, ess_tdof_list, X, B);
-      A.MakeRef(*p_mat);
->>>>>>> b1ca5f97
+      A.MakeRef(static_cond->GetParallelMatrix());
    }
    else if (hybridization)
    {
@@ -333,7 +324,7 @@
       P.MultTranspose(b, B);
       R.Mult(x, X);
       EliminateBC(*p_mat, *p_mat_e, ess_tdof_list, X, B);
-      return *p_mat;
+      A.MakeRef(*p_mat);
    }
 }
 
