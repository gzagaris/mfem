--- conflicted
+++ resolved
@@ -260,12 +260,8 @@
    /// Transform by the Space UpdateMatrix (e.g., on Mesh change).
    void Update();
 
-<<<<<<< HEAD
    FiniteElementSpace *FESpace() { return fes; }
    const FiniteElementSpace *FESpace() const { return fes; }
-=======
-   FiniteElementSpace *FESpace() const { return fes; }
->>>>>>> 32b7e8bc
 
    void SetSpace(FiniteElementSpace *f);
 
