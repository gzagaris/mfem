// Copyright (c) 2010, Lawrence Livermore National Security, LLC. Produced at
// the Lawrence Livermore National Laboratory. LLNL-CODE-443211. All Rights
// reserved. See file COPYRIGHT for details.
//
// This file is part of the MFEM library. For more information and source code
// availability see http://mfem.org.
//
// MFEM is free software; you can redistribute it and/or modify it under the
// terms of the GNU Lesser General Public License (as published by the Free
// Software Foundation) version 2.1 dated February 1999.

#ifndef MFEM_FE_COLLECTION
#define MFEM_FE_COLLECTION

#include "../config/config.hpp"
#include "geom.hpp"
#include "fe.hpp"

namespace mfem
{

/** Collection of finite elements from the same family in multiple dimensions.
    This class is used to match the degrees of freedom of a FiniteElementSpace
    between elements, and to provide the finite element restriction from an
    element to its boundary. */
class FiniteElementCollection
{
protected:
   template <Geometry::Type geom>
   static inline void GetNVE(int &nv, int &ne);

   template <Geometry::Type geom, typename v_t>
   static inline void GetEdge(int &nv, v_t &v, int &ne, int &e, int &eo,
                              const int edge_info);

   template <Geometry::Type geom, Geometry::Type f_geom,
             typename v_t, typename e_t, typename eo_t>
   static inline void GetFace(int &nv, v_t &v, int &ne, e_t &e, eo_t &eo,
                              int &nf, int &f, int &fg, int &fo,
                              const int face_info);

public:
   virtual const FiniteElement *
   FiniteElementForGeometry(int GeomType) const = 0;

   virtual int DofForGeometry(int GeomType) const = 0;

   virtual int * DofOrderForOrientation(int GeomType, int Or) const = 0;

   virtual const char * Name() const { return "Undefined"; }

   int HasFaceDofs(int GeomType) const;

   virtual const FiniteElement *TraceFiniteElementForGeometry(
      int GeomType) const
   {
      return FiniteElementForGeometry(GeomType);
   }

   virtual FiniteElementCollection *GetTraceCollection() const;

   virtual ~FiniteElementCollection() { }

   static FiniteElementCollection *New(const char *name);

   /** @brief Get the local dofs for a given sub-manifold.

      Return the local dofs for a SDim-dimensional sub-manifold (0D - vertex,
      1D - edge, 2D - face) including those on its boundary. The local index of
      the sub-manifold (inside Geom) and its orientation are given by the
      parameter Info = 64 * SubIndex + SubOrientation. Naturally, it is assumed
      that 0 <= SDim <= Dim(Geom). */
   void SubDofOrder(int Geom, int SDim, int Info, Array<int> &dofs) const;
};

/// Arbitrary order H1-conforming (continuous) finite elements.
class H1_FECollection : public FiniteElementCollection
{

protected:
   int m_type;
   char h1_name[32];
   FiniteElement *H1_Elements[Geometry::NumGeom];
   int H1_dof[Geometry::NumGeom];
   int *SegDofOrd[2], *TriDofOrd[6], *QuadDofOrd[8];

public:
   explicit H1_FECollection(const int p, const int dim = 3,
                            const int type = BasisType::GaussLobatto);

   virtual const FiniteElement *FiniteElementForGeometry(int GeomType) const
   { return H1_Elements[GeomType]; }
   virtual int DofForGeometry(int GeomType) const
   { return H1_dof[GeomType]; }
   virtual int *DofOrderForOrientation(int GeomType, int Or) const;
   virtual const char *Name() const { return h1_name; }
   FiniteElementCollection *GetTraceCollection() const;

   int GetBasisType() const { return m_type; }

   virtual ~H1_FECollection();
};

/** Arbitrary order H1-conforming (continuous) finite elements with positive
    basis functions. */
class H1Pos_FECollection : public H1_FECollection
{
public:
   explicit H1Pos_FECollection(const int p, const int dim = 3)
      : H1_FECollection(p, dim, BasisType::Positive) { }
};

/** Arbitrary order "H^{1/2}-conforming" trace finite elements defined on the
    interface between mesh elements (faces,edges,vertices); these are the trace
    FEs of the H1-conforming FEs. */
class H1_Trace_FECollection : public H1_FECollection
{
public:
   H1_Trace_FECollection(const int p, const int dim,
                         const int type = BasisType::GaussLobatto);
};

/// Arbitrary order "L2-conforming" discontinuous finite elements.
class L2_FECollection : public FiniteElementCollection
{
public:


private:
   int m_type;
   char d_name[32];
   ScalarFiniteElement *L2_Elements[Geometry::NumGeom];
   ScalarFiniteElement *Tr_Elements[Geometry::NumGeom];
   int *SegDofOrd[2]; // for rotating segment dofs in 1D
   int *TriDofOrd[6]; // for rotating triangle dofs in 2D

public:
<<<<<<< HEAD
   L2_FECollection(const int p, const int dim,
                   const int type = BasisType::GaussLegendre);
=======
   L2_FECollection(const int p, const int dim, const int type = GaussLegendre,
                   const int map_type = FiniteElement::VALUE);
>>>>>>> 237a58b2

   virtual const FiniteElement *FiniteElementForGeometry(int GeomType) const
   { return L2_Elements[GeomType]; }
   virtual int DofForGeometry(int GeomType) const
   {
      if (L2_Elements[GeomType])
      {
         return L2_Elements[GeomType]->GetDof();
      }
      return 0;
   }
   virtual int *DofOrderForOrientation(int GeomType, int Or) const;
   virtual const char *Name() const { return d_name; }

   virtual const FiniteElement *TraceFiniteElementForGeometry(
      int GeomType) const
   {
      return Tr_Elements[GeomType];
   }

   int GetBasisType() const { return m_type; }

   virtual ~L2_FECollection();
};

// Declare an alternative name for L2_FECollection = DG_FECollection
typedef L2_FECollection DG_FECollection;

/// Arbitrary order H(div)-conforming Raviart-Thomas finite elements.
class RT_FECollection : public FiniteElementCollection
{
protected:
   char rt_name[32];
   FiniteElement *RT_Elements[Geometry::NumGeom];
   int RT_dof[Geometry::NumGeom];
   int *SegDofOrd[2], *TriDofOrd[6], *QuadDofOrd[8];

   // Initialize only the face elements
   void InitFaces(const int p, const int dim, const int map_type,
                  const bool signs);

   // Constructor used by the constructor of RT_Trace_FECollection
   RT_FECollection(const int p, const int dim, const int map_type,
                   const bool signs,
                   const int _ob_type = Quadrature1D::GaussLegendre);


public:
   RT_FECollection(const int p, const int dim,
                   const int _cb_type = BasisType::GaussLobatto,
                   const int _ob_type = BasisType::GaussLegendre );

   virtual const FiniteElement *FiniteElementForGeometry(int GeomType) const
   { return RT_Elements[GeomType]; }
   virtual int DofForGeometry(int GeomType) const
   { return RT_dof[GeomType]; }
   virtual int *DofOrderForOrientation(int GeomType, int Or) const;
   virtual const char *Name() const { return rt_name; }
   FiniteElementCollection *GetTraceCollection() const;

   virtual ~RT_FECollection();
protected:
   int cp_type, op_type;
};

/** Arbitrary order "H^{-1/2}-conforming" face finite elements defined on the
    interface between mesh elements (faces); these are the normal trace FEs of
    the H(div)-conforming FEs. */
class RT_Trace_FECollection : public RT_FECollection
{
public:
   RT_Trace_FECollection(const int p, const int dim,
                         const int map_type = FiniteElement::INTEGRAL,
                         const int _ob_type = BasisType::GaussLegendre);
};

/** Arbitrary order discontinuous finite elements defined on the interface
    between mesh elements (faces). The functions in this space are single-valued
    on each face and are discontinuous across its boundary. */
class DG_Interface_FECollection : public RT_FECollection
{
public:
   DG_Interface_FECollection(const int p, const int dim,
                             const int map_type = FiniteElement::VALUE);
};

/// Arbitrary order H(curl)-conforming Nedelec finite elements.
class ND_FECollection : public FiniteElementCollection
{
protected:
   char nd_name[32];
   FiniteElement *ND_Elements[Geometry::NumGeom];
   int ND_dof[Geometry::NumGeom];
   int *SegDofOrd[2], *TriDofOrd[6], *QuadDofOrd[8];

public:
   ND_FECollection(const int p, const int dim,
                   const int cp_type = BasisType::GaussLobatto,
                   const int op_type = BasisType::GaussLegendre );

   virtual const FiniteElement *FiniteElementForGeometry(int GeomType) const
   { return ND_Elements[GeomType]; }
   virtual int DofForGeometry(int GeomType) const
   { return ND_dof[GeomType]; }
   virtual int *DofOrderForOrientation(int GeomType, int Or) const;
   virtual const char *Name() const { return nd_name; }
   FiniteElementCollection *GetTraceCollection() const;

   virtual ~ND_FECollection();
};

/** Arbitrary order H(curl)-trace finite elements defined on the interface
    between mesh elements (faces,edges); these are the tangential trace FEs of
    the H(curl)-conforming FEs. */
class ND_Trace_FECollection : public ND_FECollection
{
public:
   ND_Trace_FECollection(const int p, const int dim);
};

/// Arbitrary order non-uniform rational B-splines (NURBS) finite elements.
class NURBSFECollection : public FiniteElementCollection
{
private:
   NURBS1DFiniteElement *SegmentFE;
   NURBS2DFiniteElement *QuadrilateralFE;
   NURBS3DFiniteElement *ParallelepipedFE;

   char name[16];

   void Allocate(int Order);
   void Deallocate();

public:
   explicit NURBSFECollection(int Order) { Allocate(Order); }

   int GetOrder() const { return SegmentFE->GetOrder(); }

   /// Change the order of the collection
   void UpdateOrder(int Order) { Deallocate(); Allocate(Order); }

   void Reset() const
   {
      SegmentFE->Reset();
      QuadrilateralFE->Reset();
      ParallelepipedFE->Reset();
   }

   virtual const FiniteElement *
   FiniteElementForGeometry(int GeomType) const;

   virtual int DofForGeometry(int GeomType) const;

   virtual int *DofOrderForOrientation(int GeomType, int Or) const;

   virtual const char *Name() const { return name; }

   FiniteElementCollection *GetTraceCollection() const;

   virtual ~NURBSFECollection() { Deallocate(); }
};


/// Piecewise-(bi)linear continuous finite elements.
class LinearFECollection : public FiniteElementCollection
{
private:
   const PointFiniteElement PointFE;
   const Linear1DFiniteElement SegmentFE;
   const Linear2DFiniteElement TriangleFE;
   const BiLinear2DFiniteElement QuadrilateralFE;
   const Linear3DFiniteElement TetrahedronFE;
   const TriLinear3DFiniteElement ParallelepipedFE;
public:
   LinearFECollection() { }

   virtual const FiniteElement *
   FiniteElementForGeometry(int GeomType) const;

   virtual int DofForGeometry(int GeomType) const;

   virtual int * DofOrderForOrientation(int GeomType, int Or) const;

   virtual const char * Name() const { return "Linear"; }
};

/// Piecewise-(bi)quadratic continuous finite elements.
class QuadraticFECollection : public FiniteElementCollection
{
private:
   const PointFiniteElement PointFE;
   const Quad1DFiniteElement SegmentFE;
   const Quad2DFiniteElement TriangleFE;
   const BiQuad2DFiniteElement QuadrilateralFE;
   const Quadratic3DFiniteElement TetrahedronFE;
   const LagrangeHexFiniteElement ParallelepipedFE;

public:
   QuadraticFECollection() : ParallelepipedFE(2) { }

   virtual const FiniteElement *
   FiniteElementForGeometry(int GeomType) const;

   virtual int DofForGeometry(int GeomType) const;

   virtual int * DofOrderForOrientation(int GeomType, int Or) const;

   virtual const char * Name() const { return "Quadratic"; }
};

/// Version of QuadraticFECollection with positive basis functions.
class QuadraticPosFECollection : public FiniteElementCollection
{
private:
   const QuadPos1DFiniteElement   SegmentFE;
   const BiQuadPos2DFiniteElement QuadrilateralFE;

public:
   QuadraticPosFECollection() { }

   virtual const FiniteElement *
   FiniteElementForGeometry(int GeomType) const;

   virtual int DofForGeometry(int GeomType) const;

   virtual int * DofOrderForOrientation(int GeomType, int Or) const;

   virtual const char * Name() const { return "QuadraticPos"; }
};

/// Piecewise-(bi)cubic continuous finite elements.
class CubicFECollection : public FiniteElementCollection
{
private:
   const PointFiniteElement PointFE;
   const Cubic1DFiniteElement SegmentFE;
   const Cubic2DFiniteElement TriangleFE;
   const BiCubic2DFiniteElement QuadrilateralFE;
   const Cubic3DFiniteElement TetrahedronFE;
   const LagrangeHexFiniteElement ParallelepipedFE;

public:
   CubicFECollection() : ParallelepipedFE(3) { }

   virtual const FiniteElement *
   FiniteElementForGeometry(int GeomType) const;

   virtual int DofForGeometry(int GeomType) const;

   virtual int * DofOrderForOrientation(int GeomType, int Or) const;

   virtual const char * Name() const { return "Cubic"; }
};

/// Crouzeix-Raviart nonconforming elements in 2D.
class CrouzeixRaviartFECollection : public FiniteElementCollection
{
private:
   const P0SegmentFiniteElement SegmentFE;
   const CrouzeixRaviartFiniteElement TriangleFE;
   const CrouzeixRaviartQuadFiniteElement QuadrilateralFE;
public:
   CrouzeixRaviartFECollection() : SegmentFE(1) { }

   virtual const FiniteElement *
   FiniteElementForGeometry(int GeomType) const;

   virtual int DofForGeometry(int GeomType) const;

   virtual int * DofOrderForOrientation(int GeomType, int Or) const;

   virtual const char * Name() const { return "CrouzeixRaviart"; }
};

/// Piecewise-linear nonconforming finite elements in 3D.
class LinearNonConf3DFECollection : public FiniteElementCollection
{
private:
   const P0TriangleFiniteElement TriangleFE;
   const P1TetNonConfFiniteElement TetrahedronFE;
   const P0QuadFiniteElement QuadrilateralFE;
   const RotTriLinearHexFiniteElement ParallelepipedFE;

public:
   LinearNonConf3DFECollection () { }

   virtual const FiniteElement *
   FiniteElementForGeometry(int GeomType) const;

   virtual int DofForGeometry(int GeomType) const;

   virtual int * DofOrderForOrientation(int GeomType, int Or) const;

   virtual const char * Name() const { return "LinearNonConf3D"; }
};


/** First order Raviart-Thomas finite elements in 2D. This class is kept only
    for backward compatibility, consider using RT_FECollection instead. */
class RT0_2DFECollection : public FiniteElementCollection
{
private:
   const P0SegmentFiniteElement SegmentFE; // normal component on edge
   const RT0TriangleFiniteElement TriangleFE;
   const RT0QuadFiniteElement QuadrilateralFE;
public:
   RT0_2DFECollection() : SegmentFE(0) { }

   virtual const FiniteElement *
   FiniteElementForGeometry(int GeomType) const;

   virtual int DofForGeometry(int GeomType) const;

   virtual int * DofOrderForOrientation(int GeomType, int Or) const;

   virtual const char * Name() const { return "RT0_2D"; }
};

/** Second order Raviart-Thomas finite elements in 2D. This class is kept only
    for backward compatibility, consider using RT_FECollection instead. */
class RT1_2DFECollection : public FiniteElementCollection
{
private:
   const P1SegmentFiniteElement SegmentFE; // normal component on edge
   const RT1TriangleFiniteElement TriangleFE;
   const RT1QuadFiniteElement QuadrilateralFE;
public:
   RT1_2DFECollection() { }

   virtual const FiniteElement *
   FiniteElementForGeometry(int GeomType) const;

   virtual int DofForGeometry(int GeomType) const;

   virtual int * DofOrderForOrientation(int GeomType, int Or) const;

   virtual const char * Name() const { return "RT1_2D"; }
};

/** Third order Raviart-Thomas finite elements in 2D. This class is kept only
    for backward compatibility, consider using RT_FECollection instead. */
class RT2_2DFECollection : public FiniteElementCollection
{
private:
   const P2SegmentFiniteElement SegmentFE; // normal component on edge
   const RT2TriangleFiniteElement TriangleFE;
   const RT2QuadFiniteElement QuadrilateralFE;
public:
   RT2_2DFECollection() { }

   virtual const FiniteElement *
   FiniteElementForGeometry(int GeomType) const;

   virtual int DofForGeometry(int GeomType) const;

   virtual int * DofOrderForOrientation(int GeomType, int Or) const;

   virtual const char * Name() const { return "RT2_2D"; }
};

/** Piecewise-constant discontinuous finite elements in 2D. This class is kept
    only for backward compatibility, consider using L2_FECollection instead. */
class Const2DFECollection : public FiniteElementCollection
{
private:
   const P0TriangleFiniteElement TriangleFE;
   const P0QuadFiniteElement QuadrilateralFE;
public:
   Const2DFECollection() { }

   virtual const FiniteElement *
   FiniteElementForGeometry(int GeomType) const;

   virtual int DofForGeometry(int GeomType) const;

   virtual int * DofOrderForOrientation(int GeomType, int Or) const;

   virtual const char * Name() const { return "Const2D"; }
};

/** Piecewise-linear discontinuous finite elements in 2D. This class is kept
    only for backward compatibility, consider using L2_FECollection instead. */
class LinearDiscont2DFECollection : public FiniteElementCollection
{
private:
   const Linear2DFiniteElement TriangleFE;
   const BiLinear2DFiniteElement QuadrilateralFE;

public:
   LinearDiscont2DFECollection() { }

   virtual const FiniteElement *
   FiniteElementForGeometry(int GeomType) const;

   virtual int DofForGeometry(int GeomType) const;

   virtual int * DofOrderForOrientation(int GeomType, int Or) const;

   virtual const char * Name() const { return "LinearDiscont2D"; }
};

/// Version of LinearDiscont2DFECollection with dofs in the Gaussian points.
class GaussLinearDiscont2DFECollection : public FiniteElementCollection
{
private:
   // const CrouzeixRaviartFiniteElement TriangleFE;
   const GaussLinear2DFiniteElement TriangleFE;
   const GaussBiLinear2DFiniteElement QuadrilateralFE;

public:
   GaussLinearDiscont2DFECollection() { }

   virtual const FiniteElement *
   FiniteElementForGeometry(int GeomType) const;

   virtual int DofForGeometry(int GeomType) const;

   virtual int * DofOrderForOrientation(int GeomType, int Or) const;

   virtual const char * Name() const { return "GaussLinearDiscont2D"; }
};

/// Linear (P1) finite elements on quadrilaterals.
class P1OnQuadFECollection : public FiniteElementCollection
{
private:
   const P1OnQuadFiniteElement QuadrilateralFE;
public:
   P1OnQuadFECollection() { }
   virtual const FiniteElement *
   FiniteElementForGeometry(int GeomType) const;
   virtual int DofForGeometry(int GeomType) const;
   virtual int * DofOrderForOrientation(int GeomType, int Or) const;
   virtual const char * Name() const { return "P1OnQuad"; }
};

/** Piecewise-quadratic discontinuous finite elements in 2D. This class is kept
    only for backward compatibility, consider using L2_FECollection instead. */
class QuadraticDiscont2DFECollection : public FiniteElementCollection
{
private:
   const Quad2DFiniteElement TriangleFE;
   const BiQuad2DFiniteElement QuadrilateralFE;

public:
   QuadraticDiscont2DFECollection() { }

   virtual const FiniteElement *
   FiniteElementForGeometry(int GeomType) const;

   virtual int DofForGeometry(int GeomType) const;

   virtual int * DofOrderForOrientation(int GeomType, int Or) const;

   virtual const char * Name() const { return "QuadraticDiscont2D"; }
};

/// Version of QuadraticDiscont2DFECollection with positive basis functions.
class QuadraticPosDiscont2DFECollection : public FiniteElementCollection
{
private:
   const BiQuadPos2DFiniteElement QuadrilateralFE;

public:
   QuadraticPosDiscont2DFECollection() { }
   virtual const FiniteElement *
   FiniteElementForGeometry(int GeomType) const;
   virtual int DofForGeometry(int GeomType) const;
   virtual int * DofOrderForOrientation(int GeomType, int Or) const
   { return NULL; }
   virtual const char * Name() const { return "QuadraticPosDiscont2D"; }
};

/// Version of QuadraticDiscont2DFECollection with dofs in the Gaussian points.
class GaussQuadraticDiscont2DFECollection : public FiniteElementCollection
{
private:
   // const Quad2DFiniteElement TriangleFE;
   const GaussQuad2DFiniteElement TriangleFE;
   const GaussBiQuad2DFiniteElement QuadrilateralFE;

public:
   GaussQuadraticDiscont2DFECollection() { }

   virtual const FiniteElement *
   FiniteElementForGeometry(int GeomType) const;

   virtual int DofForGeometry(int GeomType) const;

   virtual int * DofOrderForOrientation(int GeomType, int Or) const;

   virtual const char * Name() const { return "GaussQuadraticDiscont2D"; }
};

/** Piecewise-cubic discontinuous finite elements in 2D. This class is kept
    only for backward compatibility, consider using L2_FECollection instead. */
class CubicDiscont2DFECollection : public FiniteElementCollection
{
private:
   const Cubic2DFiniteElement TriangleFE;
   const BiCubic2DFiniteElement QuadrilateralFE;

public:
   CubicDiscont2DFECollection() { }

   virtual const FiniteElement *
   FiniteElementForGeometry(int GeomType) const;

   virtual int DofForGeometry(int GeomType) const;

   virtual int * DofOrderForOrientation(int GeomType, int Or) const;

   virtual const char * Name() const { return "CubicDiscont2D"; }
};

/** Piecewise-constant discontinuous finite elements in 3D. This class is kept
    only for backward compatibility, consider using L2_FECollection instead. */
class Const3DFECollection : public FiniteElementCollection
{
private:
   const P0TetFiniteElement TetrahedronFE;
   const P0HexFiniteElement ParallelepipedFE;

public:
   Const3DFECollection () { }

   virtual const FiniteElement *
   FiniteElementForGeometry(int GeomType) const;

   virtual int DofForGeometry(int GeomType) const;

   virtual int * DofOrderForOrientation(int GeomType, int Or) const;

   virtual const char * Name() const { return "Const3D"; }
};

/** Piecewise-linear discontinuous finite elements in 3D. This class is kept
    only for backward compatibility, consider using L2_FECollection instead. */
class LinearDiscont3DFECollection : public FiniteElementCollection
{
private:
   const Linear3DFiniteElement TetrahedronFE;
   const TriLinear3DFiniteElement ParallelepipedFE;

public:
   LinearDiscont3DFECollection () { }

   virtual const FiniteElement *
   FiniteElementForGeometry(int GeomType) const;

   virtual int DofForGeometry(int GeomType) const;

   virtual int * DofOrderForOrientation(int GeomType, int Or) const;

   virtual const char * Name() const { return "LinearDiscont3D"; }
};

/** Piecewise-quadratic discontinuous finite elements in 3D. This class is kept
    only for backward compatibility, consider using L2_FECollection instead. */
class QuadraticDiscont3DFECollection : public FiniteElementCollection
{
private:
   const Quadratic3DFiniteElement TetrahedronFE;
   const LagrangeHexFiniteElement ParallelepipedFE;

public:
   QuadraticDiscont3DFECollection () : ParallelepipedFE(2) { }

   virtual const FiniteElement *
   FiniteElementForGeometry(int GeomType) const;

   virtual int DofForGeometry(int GeomType) const;

   virtual int * DofOrderForOrientation(int GeomType, int Or) const;

   virtual const char * Name() const { return "QuadraticDiscont3D"; }
};

/// Finite element collection on a macro-element.
class RefinedLinearFECollection : public FiniteElementCollection
{
private:
   const PointFiniteElement PointFE;
   const RefinedLinear1DFiniteElement SegmentFE;
   const RefinedLinear2DFiniteElement TriangleFE;
   const RefinedBiLinear2DFiniteElement QuadrilateralFE;
   const RefinedLinear3DFiniteElement TetrahedronFE;
   const RefinedTriLinear3DFiniteElement ParallelepipedFE;

public:
   RefinedLinearFECollection() { }

   virtual const FiniteElement *
   FiniteElementForGeometry(int GeomType) const;

   virtual int DofForGeometry(int GeomType) const;

   virtual int * DofOrderForOrientation(int GeomType, int Or) const;

   virtual const char * Name() const { return "RefinedLinear"; }
};

/** Lowest order Nedelec finite elements in 3D. This class is kept only for
    backward compatibility, consider using the new ND_FECollection instead. */
class ND1_3DFECollection : public FiniteElementCollection
{
private:
   const Nedelec1HexFiniteElement HexahedronFE;
   const Nedelec1TetFiniteElement TetrahedronFE;

public:
   ND1_3DFECollection() { }

   virtual const FiniteElement *
   FiniteElementForGeometry(int GeomType) const;

   virtual int DofForGeometry(int GeomType) const;

   virtual int * DofOrderForOrientation(int GeomType, int Or) const;

   virtual const char * Name() const { return "ND1_3D"; }
};

/** First order Raviart-Thomas finite elements in 3D. This class is kept only
    for backward compatibility, consider using RT_FECollection instead. */
class RT0_3DFECollection : public FiniteElementCollection
{
private:
   const P0TriangleFiniteElement TriangleFE;
   const P0QuadFiniteElement QuadrilateralFE;
   const RT0HexFiniteElement HexahedronFE;
   const RT0TetFiniteElement TetrahedronFE;
public:
   RT0_3DFECollection() { }

   virtual const FiniteElement *
   FiniteElementForGeometry(int GeomType) const;

   virtual int DofForGeometry(int GeomType) const;

   virtual int * DofOrderForOrientation(int GeomType, int Or) const;

   virtual const char * Name() const { return "RT0_3D"; }
};

/** Second order Raviart-Thomas finite elements in 3D. This class is kept only
    for backward compatibility, consider using RT_FECollection instead. */
class RT1_3DFECollection : public FiniteElementCollection
{
private:
   const Linear2DFiniteElement TriangleFE;
   const BiLinear2DFiniteElement QuadrilateralFE;
   const RT1HexFiniteElement HexahedronFE;
public:
   RT1_3DFECollection() { }

   virtual const FiniteElement *
   FiniteElementForGeometry(int GeomType) const;

   virtual int DofForGeometry(int GeomType) const;

   virtual int * DofOrderForOrientation(int GeomType, int Or) const;

   virtual const char * Name() const { return "RT1_3D"; }
};

/// Discontinuous collection defined locally by a given finite element.
class Local_FECollection : public FiniteElementCollection
{
private:
   char d_name[32];
   int GeomType;
   FiniteElement *Local_Element;

public:
   Local_FECollection(const char *fe_name);

   virtual const FiniteElement *FiniteElementForGeometry(int _GeomType) const
   { return (GeomType == _GeomType) ? Local_Element : NULL; }
   virtual int DofForGeometry(int _GeomType) const
   { return (GeomType == _GeomType) ? Local_Element->GetDof() : 0; }
   virtual int *DofOrderForOrientation(int GeomType, int Or) const
   { return NULL; }
   virtual const char *Name() const { return d_name; }

   virtual ~Local_FECollection() { delete Local_Element; }
};

}

#endif<|MERGE_RESOLUTION|>--- conflicted
+++ resolved
@@ -19,6 +19,20 @@
 namespace mfem
 {
 
+/// All possible basis types. Not all elements can use all BasisType(s).
+class BasisType
+{
+public:
+   enum
+   {
+      GaussLegendre = 0,
+      GaussLobatto = 1,
+      Positive = 2,      ///< Bernstein polynomials
+      OpenUniform = 3,
+      ClosedUniform = 4
+   };
+};
+
 /** Collection of finite elements from the same family in multiple dimensions.
     This class is used to match the degrees of freedom of a FiniteElementSpace
     between elements, and to provide the finite element restriction from an
@@ -123,9 +137,6 @@
 /// Arbitrary order "L2-conforming" discontinuous finite elements.
 class L2_FECollection : public FiniteElementCollection
 {
-public:
-
-
 private:
    int m_type;
    char d_name[32];
@@ -135,13 +146,9 @@
    int *TriDofOrd[6]; // for rotating triangle dofs in 2D
 
 public:
-<<<<<<< HEAD
    L2_FECollection(const int p, const int dim,
-                   const int type = BasisType::GaussLegendre);
-=======
-   L2_FECollection(const int p, const int dim, const int type = GaussLegendre,
+                   const int type = BasisType::GaussLegendre,
                    const int map_type = FiniteElement::VALUE);
->>>>>>> 237a58b2
 
    virtual const FiniteElement *FiniteElementForGeometry(int GeomType) const
    { return L2_Elements[GeomType]; }
@@ -174,6 +181,7 @@
 class RT_FECollection : public FiniteElementCollection
 {
 protected:
+   int cp_type, op_type;
    char rt_name[32];
    FiniteElement *RT_Elements[Geometry::NumGeom];
    int RT_dof[Geometry::NumGeom];
@@ -203,8 +211,6 @@
    FiniteElementCollection *GetTraceCollection() const;
 
    virtual ~RT_FECollection();
-protected:
-   int cp_type, op_type;
 };
 
 /** Arbitrary order "H^{-1/2}-conforming" face finite elements defined on the
@@ -240,7 +246,7 @@
 public:
    ND_FECollection(const int p, const int dim,
                    const int cp_type = BasisType::GaussLobatto,
-                   const int op_type = BasisType::GaussLegendre );
+                   const int op_type = BasisType::GaussLegendre);
 
    virtual const FiniteElement *FiniteElementForGeometry(int GeomType) const
    { return ND_Elements[GeomType]; }
@@ -259,6 +265,8 @@
 class ND_Trace_FECollection : public ND_FECollection
 {
 public:
+   // TODO: add open and closed basis types to make the trace collection
+   //       compatible with the ND_FECollection class.
    ND_Trace_FECollection(const int p, const int dim);
 };
 
