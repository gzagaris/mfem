// Copyright (c) 2010, Lawrence Livermore National Security, LLC. Produced at
// the Lawrence Livermore National Laboratory. LLNL-CODE-443211. All Rights
// reserved. See file COPYRIGHT for details.
//
// This file is part of the MFEM library. For more information and source code
// availability see http://mfem.org.
//
// MFEM is free software; you can redistribute it and/or modify it under the
// terms of the GNU Lesser General Public License (as published by the Free
// Software Foundation) version 2.1 dated February 1999.

<<<<<<< HEAD
#include "../config/config.hpp"
#include "../general/forall.hpp"
#include "../linalg/vector.hpp"
=======
#include "../general/okina.hpp"
#include "bilininteg.hpp"
#include "gridfunc.hpp"
>>>>>>> dee21c4f

#include <map>
#include <cmath>
#include <algorithm>

using namespace std;

namespace mfem
{

#ifdef MFEM_USE_OCCA
typedef std::pair<int,int> id_t;
typedef std::map<id_t, occa::kernel> occa_kernel_t;
#endif // MFEM_USE_OCCA

static const IntegrationRule &DefaultGetRule(const FiniteElement &trial_fe,
                                             const FiniteElement &test_fe)
{
   int order;
   if (trial_fe.Space() == FunctionSpace::Pk)
   {
      order = trial_fe.GetOrder() + test_fe.GetOrder() - 2;
   }
   else
   {
      // order = 2*el.GetOrder() - 2;  // <-- this seems to work fine too
      order = trial_fe.GetOrder() + test_fe.GetOrder() + trial_fe.GetDim() - 1;
   }
   if (trial_fe.Space() == FunctionSpace::rQk)
   {
      return RefinedIntRules.Get(trial_fe.GetGeomType(), order);
   }
   return IntRules.Get(trial_fe.GetGeomType(), order);
}

// PA Diffusion Integrator

// OCCA 2D Assemble kernel
#ifdef MFEM_USE_OCCA
static void OccaPADiffusionAssemble2D(const int D1D,
                                      const int Q1D,
                                      const int NE,
                                      const double *W,
                                      const double *J,
                                      const double COEFF,
                                      double *op)
{
   occa::properties props;
   props["defines/D1D"] = D1D;
   props["defines/Q1D"] = Q1D;
   const occa::memory o_W = mfem::OccaPtr(W);
   const occa::memory o_J = mfem::OccaPtr(J);
   occa::memory o_op = mfem::OccaPtr(op);
   const id_t id = std::make_pair(D1D,Q1D);
   static occa_kernel_t OccaDiffSetup2D_ker;
   if (OccaDiffSetup2D_ker.find(id) == OccaDiffSetup2D_ker.end())
   {
      const occa::kernel DiffusionSetup2D =
         mfem::OccaDev().buildKernel("occa://mfem/fem/occa.okl",
                                     "DiffusionSetup2D", props);
      OccaDiffSetup2D_ker.emplace(id, DiffusionSetup2D);
   }
   OccaDiffSetup2D_ker.at(id)(NE, o_W, o_J, COEFF, o_op);
}

static void OccaPADiffusionAssemble3D(const int D1D,
                                      const int Q1D,
                                      const int NE,
                                      const double *W,
                                      const double *J,
                                      const double COEFF,
                                      double *op)
{
   occa::properties props;
   props["defines/D1D"] = D1D;
   props["defines/Q1D"] = Q1D;
   const occa::memory o_W = mfem::OccaPtr(W);
   const occa::memory o_J = mfem::OccaPtr(J);
   occa::memory o_op = mfem::OccaPtr(op);
   const id_t id = std::make_pair(D1D,Q1D);
   static occa_kernel_t OccaDiffSetup3D_ker;
   if (OccaDiffSetup3D_ker.find(id) == OccaDiffSetup3D_ker.end())
   {
      const occa::kernel DiffusionSetup3D =
         mfem::OccaDev().buildKernel("occa://mfem/fem/occa.okl",
                                     "DiffusionSetup3D", props);
      OccaDiffSetup3D_ker.emplace(id, DiffusionSetup3D);
   }
   OccaDiffSetup3D_ker.at(id)(NE, o_W, o_J, COEFF, o_op);
}
#endif // MFEM_USE_OCCA

// PA Diffusion Assemble 2D kernel
static void PADiffusionAssemble2D(const int Q1D,
                                  const int NE,
                                  const double* w,
                                  const double* j,
                                  const double COEFF,
                                  double* op)
{
   const int NQ = Q1D*Q1D;
   const DeviceVector W(w, NQ);
   const DeviceTensor<4> J(j, 2, 2, NQ, NE);
   DeviceTensor<3> y(op, 3, NQ, NE);
   MFEM_FORALL(e, NE,
   {
      for (int q = 0; q < NQ; ++q)
      {
         const double J11 = J(0,0,q,e);
         const double J12 = J(1,0,q,e);
         const double J21 = J(0,1,q,e);
         const double J22 = J(1,1,q,e);
         const double c_detJ = W(q) * COEFF / ((J11*J22)-(J21*J12));
         y(0,q,e) =  c_detJ * (J21*J21 + J22*J22);
         y(1,q,e) = -c_detJ * (J21*J11 + J22*J12);
         y(2,q,e) =  c_detJ * (J11*J11 + J12*J12);
      }
   });
}

// PA Diffusion Assemble 3D kernel
static void PADiffusionAssemble3D(const int Q1D,
                                  const int NE,
                                  const double* w,
                                  const double* j,
                                  const double COEFF,
                                  double* op)
{
   const int NQ = Q1D*Q1D*Q1D;
   const DeviceVector W(w, NQ);
   const DeviceTensor<4> J(j, 3, 3, NQ, NE);
   DeviceTensor<3> y(op, 6, NQ, NE);
   MFEM_FORALL(e, NE,
   {
      for (int q = 0; q < NQ; ++q)
      {
         const double J11 = J(0,0,q,e);
         const double J12 = J(1,0,q,e);
         const double J13 = J(2,0,q,e);
         const double J21 = J(0,1,q,e);
         const double J22 = J(1,1,q,e);
         const double J23 = J(2,1,q,e);
         const double J31 = J(0,2,q,e);
         const double J32 = J(1,2,q,e);
         const double J33 = J(2,2,q,e);
         const double detJ =
         ((J11 * J22 * J33) + (J12 * J23 * J31) +
         (J13 * J21 * J32) - (J13 * J22 * J31) -
         (J12 * J21 * J33) - (J11 * J23 * J32));
         const double c_detJ = W(q) * COEFF / detJ;
         // adj(J)
         const double A11 = (J22 * J33) - (J23 * J32);
         const double A12 = (J23 * J31) - (J21 * J33);
         const double A13 = (J21 * J32) - (J22 * J31);
         const double A21 = (J13 * J32) - (J12 * J33);
         const double A22 = (J11 * J33) - (J13 * J31);
         const double A23 = (J12 * J31) - (J11 * J32);
         const double A31 = (J12 * J23) - (J13 * J22);
         const double A32 = (J13 * J21) - (J11 * J23);
         const double A33 = (J11 * J22) - (J12 * J21);
         // adj(J)^Tadj(J)
         y(0,q,e) = c_detJ * (A11*A11 + A21*A21 + A31*A31);
         y(1,q,e) = c_detJ * (A11*A12 + A21*A22 + A31*A32);
         y(2,q,e) = c_detJ * (A11*A13 + A21*A23 + A31*A33);
         y(3,q,e) = c_detJ * (A12*A12 + A22*A22 + A32*A32);
         y(4,q,e) = c_detJ * (A12*A13 + A22*A23 + A32*A33);
         y(5,q,e) = c_detJ * (A13*A13 + A23*A23 + A33*A33);
      }
   });
}

namespace internal
{

#ifdef MFEM_USE_OCCA
// This function is currently used to determine if an OCCA kernel should be
// used.
static bool DeviceUseOcca()
{
   return Device::Allows(Backend::OCCA_CUDA) ||
          (Device::Allows(Backend::OCCA_OMP) &&
           !Device::Allows(Backend::DEVICE_MASK)) ||
          (Device::Allows(Backend::OCCA_CPU) &&
           !Device::Allows(Backend::DEVICE_MASK|Backend::OMP_MASK));
}
#endif

}

static void PADiffusionAssemble(const int dim,
                                const int D1D,
                                const int Q1D,
                                const int NE,
                                const double* W,
                                const double* J,
                                const double COEFF,
                                double* op)
{
   if (dim == 1) { mfem_error("dim==1 not supported in PADiffusionAssemble"); }
   if (dim == 2)
   {
#ifdef MFEM_USE_OCCA
      if (internal::DeviceUseOcca())
      {
         OccaPADiffusionAssemble2D(D1D, Q1D, NE, W, J, COEFF, op);
         return;
      }
#endif // MFEM_USE_OCCA
      PADiffusionAssemble2D(Q1D, NE, W, J, COEFF, op);
   }
   if (dim == 3)
   {
#ifdef MFEM_USE_OCCA
      if (internal::DeviceUseOcca())
      {
         OccaPADiffusionAssemble3D(D1D, Q1D, NE, W, J, COEFF, op);
         return;
      }
#endif // MFEM_USE_OCCA
      PADiffusionAssemble3D(Q1D, NE, W, J, COEFF, op);
   }
}

void DiffusionIntegrator::Assemble(const FiniteElementSpace &fes)
{
   const Mesh *mesh = fes.GetMesh();
   const IntegrationRule *rule = IntRule;
   const FiniteElement &el = *fes.GetFE(0);
   const IntegrationRule *ir = rule?rule:&DefaultGetRule(el,el);
   const int dims = el.GetDim();
   const int symmDims = (dims * (dims + 1)) / 2; // 1x1: 1, 2x2: 3, 3x3: 6
   const int nq = ir->GetNPoints();
   dim = mesh->Dimension();
   ne = fes.GetNE();
   dofs1D = el.GetOrder() + 1;
   quad1D = IntRules.Get(Geometry::SEGMENT, ir->GetOrder()).GetNPoints();
   geom = GeometryExtension::Get(fes,*ir);
   maps = DofToQuad::Get(fes, fes, *ir);
   vec.SetSize(symmDims * nq * ne);
   const double coeff = static_cast<ConstantCoefficient*>(Q)->constant;
   PADiffusionAssemble(dim, dofs1D, quad1D, ne, maps->W, geom->J, coeff, vec);
}

#ifdef MFEM_USE_OCCA
// OCCA PA Diffusion MultAdd 2D kernel
static void OccaPADiffusionMultAdd2D(const int D1D,
                                     const int Q1D,
                                     const int NE,
                                     const double* B,
                                     const double* G,
                                     const double* Bt,
                                     const double* Gt,
                                     const double* op,
                                     const double* x,
                                     double* y)
{
   occa::properties props;
   props["defines/D1D"] = D1D;
   props["defines/Q1D"] = Q1D;
   const occa::memory o_B = mfem::OccaPtr(B);
   const occa::memory o_G = mfem::OccaPtr(G);
   const occa::memory o_Bt = mfem::OccaPtr(Bt);
   const occa::memory o_Gt = mfem::OccaPtr(Gt);
   const occa::memory o_op = mfem::OccaPtr(op);
   const occa::memory o_x = mfem::OccaPtr(x);
   occa::memory o_y = mfem::OccaPtr(y);
   const id_t id = std::make_pair(D1D,Q1D);
   if (!Device::Allows(Backend::OCCA_CUDA))
   {
      static occa_kernel_t OccaDiffApply2D_cpu;
      if (OccaDiffApply2D_cpu.find(id) == OccaDiffApply2D_cpu.end())
      {
         const occa::kernel DiffusionApply2D_CPU =
            mfem::OccaDev().buildKernel("occa://mfem/fem/occa.okl",
                                        "DiffusionApply2D_CPU", props);
         OccaDiffApply2D_cpu.emplace(id, DiffusionApply2D_CPU);
      }
      OccaDiffApply2D_cpu.at(id)(NE, o_B, o_G, o_Bt, o_Gt, o_op, o_x, o_y);
   }
   else
   {
      static occa_kernel_t OccaDiffApply2D_gpu;
      if (OccaDiffApply2D_gpu.find(id) == OccaDiffApply2D_gpu.end())
      {
         const occa::kernel DiffusionApply2D_GPU =
            mfem::OccaDev().buildKernel("occa://mfem/fem/occa.okl",
                                        "DiffusionApply2D_GPU", props);
         OccaDiffApply2D_gpu.emplace(id, DiffusionApply2D_GPU);
      }
      OccaDiffApply2D_gpu.at(id)(NE, o_B, o_G, o_Bt, o_Gt, o_op, o_x, o_y);
   }
}

// OCCA PA Diffusion MultAdd 3D kernel
static void OccaPADiffusionMultAdd3D(const int D1D,
                                     const int Q1D,
                                     const int NE,
                                     const double* B,
                                     const double* G,
                                     const double* Bt,
                                     const double* Gt,
                                     const double* op,
                                     const double* x,
                                     double* y)
{
   occa::properties props;
   props["defines/D1D"] = D1D;
   props["defines/Q1D"] = Q1D;
   const occa::memory o_B = mfem::OccaPtr(B);
   const occa::memory o_G = mfem::OccaPtr(G);
   const occa::memory o_Bt = mfem::OccaPtr(Bt);
   const occa::memory o_Gt = mfem::OccaPtr(Gt);
   const occa::memory o_op = mfem::OccaPtr(op);
   const occa::memory o_x = mfem::OccaPtr(x);
   occa::memory o_y = mfem::OccaPtr(y);
   const id_t id = std::make_pair(D1D,Q1D);
   if (!Device::Allows(Backend::OCCA_CUDA))
   {
      static occa_kernel_t OccaDiffApply3D_cpu;
      if (OccaDiffApply3D_cpu.find(id) == OccaDiffApply3D_cpu.end())
      {
         const occa::kernel DiffusionApply3D_CPU =
            mfem::OccaDev().buildKernel("occa://mfem/fem/occa.okl",
                                        "DiffusionApply3D_CPU", props);
         OccaDiffApply3D_cpu.emplace(id, DiffusionApply3D_CPU);
      }
      OccaDiffApply3D_cpu.at(id)(NE, o_B, o_G, o_Bt, o_Gt, o_op, o_x, o_y);
   }
   else
   {
      static occa_kernel_t OccaDiffApply3D_gpu;
      if (OccaDiffApply3D_gpu.find(id) == OccaDiffApply3D_gpu.end())
      {
         const occa::kernel DiffusionApply3D_GPU =
            mfem::OccaDev().buildKernel("occa://mfem/fem/occa.okl",
                                        "DiffusionApply3D_GPU", props);
         OccaDiffApply3D_gpu.emplace(id, DiffusionApply3D_GPU);
      }
      OccaDiffApply3D_gpu.at(id)(NE, o_B, o_G, o_Bt, o_Gt, o_op, o_x, o_y);
   }
}
#endif // MFEM_USE_OCCA


#define QUAD_2D_ID(X, Y) (X + ((Y) * Q1D))
#define QUAD_3D_ID(X, Y, Z) (X + ((Y) * Q1D) + ((Z) * Q1D*Q1D))

// PA Diffusion MultAdd 2D kernel
template<const int D1D,
         const int Q1D> static
void PADiffusionMultAssembled2D(const int NE,
                                const double* b,
                                const double* g,
                                const double* bt,
                                const double* gt,
                                const double* _op,
                                const double* _x,
                                double* _y)
{
   const int NQ = Q1D*Q1D;
   const DeviceMatrix B(b,Q1D,D1D);
   const DeviceMatrix G(g,Q1D,D1D);
   const DeviceMatrix Bt(bt,D1D,Q1D);
   const DeviceMatrix Gt(gt,D1D,Q1D);
   const DeviceTensor<3> op(_op,3,NQ,NE);
   const DeviceTensor<3> x(_x,D1D,D1D,NE);
   DeviceTensor<3> y(_y,D1D,D1D,NE);
   MFEM_FORALL(e, NE,
   {
      double grad[Q1D][Q1D][2];
      for (int qy = 0; qy < Q1D; ++qy)
      {
         for (int qx = 0; qx < Q1D; ++qx)
         {
            grad[qy][qx][0] = 0.0;
            grad[qy][qx][1] = 0.0;
         }
      }
      for (int dy = 0; dy < D1D; ++dy)
      {
         double gradX[Q1D][2];
         for (int qx = 0; qx < Q1D; ++qx)
         {
            gradX[qx][0] = 0.0;
            gradX[qx][1] = 0.0;
         }
         for (int dx = 0; dx < D1D; ++dx)
         {
            const double s = x(dx,dy,e);
            for (int qx = 0; qx < Q1D; ++qx)
            {
               gradX[qx][0] += s * B(qx,dx);
               gradX[qx][1] += s * G(qx,dx);
            }
         }
         for (int qy = 0; qy < Q1D; ++qy)
         {
            const double wy  = B(qy,dy);
            const double wDy = G(qy,dy);
            for (int qx = 0; qx < Q1D; ++qx)
            {
               grad[qy][qx][0] += gradX[qx][1] * wy;
               grad[qy][qx][1] += gradX[qx][0] * wDy;
            }
         }
      }
      // Calculate Dxy, xDy in plane
      for (int qy = 0; qy < Q1D; ++qy)
      {
         for (int qx = 0; qx < Q1D; ++qx)
         {
            const int q = QUAD_2D_ID(qx, qy);

            const double O11 = op(0,q,e);
            const double O12 = op(1,q,e);
            const double O22 = op(2,q,e);

            const double gradX = grad[qy][qx][0];
            const double gradY = grad[qy][qx][1];

            grad[qy][qx][0] = (O11 * gradX) + (O12 * gradY);
            grad[qy][qx][1] = (O12 * gradX) + (O22 * gradY);
         }
      }
      for (int qy = 0; qy < Q1D; ++qy)
      {
         double gradX[D1D][2];
         for (int dx = 0; dx < D1D; ++dx)
         {
            gradX[dx][0] = 0;
            gradX[dx][1] = 0;
         }
         for (int qx = 0; qx < Q1D; ++qx)
         {
            const double gX = grad[qy][qx][0];
            const double gY = grad[qy][qx][1];
            for (int dx = 0; dx < D1D; ++dx)
            {
               const double wx  = Bt(dx,qx);
               const double wDx = Gt(dx,qx);
               gradX[dx][0] += gX * wDx;
               gradX[dx][1] += gY * wx;
            }
         }
         for (int dy = 0; dy < D1D; ++dy)
         {
            const double wy  = Bt(dy,qy);
            const double wDy = Gt(dy,qy);
            for (int dx = 0; dx < D1D; ++dx)
            {
               y(dx,dy,e) += ((gradX[dx][0] * wy) + (gradX[dx][1] * wDy));
            }
         }
      }
   });
}

// PA Diffusion MultAdd 3D kernel
template<const int D1D,
         const int Q1D> static
void PADiffusionMultAssembled3D(const int NE,
                                const double* b,
                                const double* g,
                                const double* bt,
                                const double* gt,
                                const double* _op,
                                const double* _x,
                                double* _y)
{
   const int NQ = Q1D*Q1D*Q1D;
   const DeviceMatrix B(b,Q1D,D1D);
   const DeviceMatrix G(g,Q1D,D1D);
   const DeviceMatrix Bt(bt,D1D,Q1D);
   const DeviceMatrix Gt(gt,D1D,Q1D);
   const DeviceTensor<3> op(_op,6,NQ,NE);
   const DeviceTensor<4> x(_x,D1D,D1D,D1D,NE);
   DeviceTensor<4> y(_y,D1D,D1D,D1D,NE);
   MFEM_FORALL(e, NE,
   {
      double grad[Q1D][Q1D][Q1D][4];
      for (int qz = 0; qz < Q1D; ++qz)
      {
         for (int qy = 0; qy < Q1D; ++qy)
         {
            for (int qx = 0; qx < Q1D; ++qx)
            {
               grad[qz][qy][qx][0] = 0.0;
               grad[qz][qy][qx][1] = 0.0;
               grad[qz][qy][qx][2] = 0.0;
            }
         }
      }
      for (int dz = 0; dz < D1D; ++dz)
      {
         double gradXY[Q1D][Q1D][4];
         for (int qy = 0; qy < Q1D; ++qy)
         {
            for (int qx = 0; qx < Q1D; ++qx)
            {
               gradXY[qy][qx][0] = 0.0;
               gradXY[qy][qx][1] = 0.0;
               gradXY[qy][qx][2] = 0.0;
            }
         }
         for (int dy = 0; dy < D1D; ++dy)
         {
            double gradX[Q1D][2];
            for (int qx = 0; qx < Q1D; ++qx)
            {
               gradX[qx][0] = 0.0;
               gradX[qx][1] = 0.0;
            }
            for (int dx = 0; dx < D1D; ++dx)
            {
               const double s = x(dx,dy,dz,e);
               for (int qx = 0; qx < Q1D; ++qx)
               {
                  gradX[qx][0] += s * B(qx,dx);
                  gradX[qx][1] += s * G(qx,dx);
               }
            }
            for (int qy = 0; qy < Q1D; ++qy)
            {
               const double wy  = B(qy,dy);
               const double wDy = G(qy,dy);
               for (int qx = 0; qx < Q1D; ++qx)
               {
                  const double wx  = gradX[qx][0];
                  const double wDx = gradX[qx][1];
                  gradXY[qy][qx][0] += wDx * wy;
                  gradXY[qy][qx][1] += wx  * wDy;
                  gradXY[qy][qx][2] += wx  * wy;
               }
            }
         }
         for (int qz = 0; qz < Q1D; ++qz)
         {
            const double wz  = B(qz,dz);
            const double wDz = G(qz,dz);
            for (int qy = 0; qy < Q1D; ++qy)
            {
               for (int qx = 0; qx < Q1D; ++qx)
               {
                  grad[qz][qy][qx][0] += gradXY[qy][qx][0] * wz;
                  grad[qz][qy][qx][1] += gradXY[qy][qx][1] * wz;
                  grad[qz][qy][qx][2] += gradXY[qy][qx][2] * wDz;
               }
            }
         }
      }
      // Calculate Dxyz, xDyz, xyDz in plane
      for (int qz = 0; qz < Q1D; ++qz)
      {
         for (int qy = 0; qy < Q1D; ++qy)
         {
            for (int qx = 0; qx < Q1D; ++qx)
            {
               const int q = QUAD_3D_ID(qx, qy, qz);
               const double O11 = op(0,q,e);
               const double O12 = op(1,q,e);
               const double O13 = op(2,q,e);
               const double O22 = op(3,q,e);
               const double O23 = op(4,q,e);
               const double O33 = op(5,q,e);
               const double gradX = grad[qz][qy][qx][0];
               const double gradY = grad[qz][qy][qx][1];
               const double gradZ = grad[qz][qy][qx][2];
               grad[qz][qy][qx][0] = (O11*gradX)+(O12*gradY)+(O13*gradZ);
               grad[qz][qy][qx][1] = (O12*gradX)+(O22*gradY)+(O23*gradZ);
               grad[qz][qy][qx][2] = (O13*gradX)+(O23*gradY)+(O33*gradZ);
            }
         }
      }
      for (int qz = 0; qz < Q1D; ++qz)
      {
         double gradXY[D1D][D1D][4];
         for (int dy = 0; dy < D1D; ++dy)
         {
            for (int dx = 0; dx < D1D; ++dx)
            {
               gradXY[dy][dx][0] = 0;
               gradXY[dy][dx][1] = 0;
               gradXY[dy][dx][2] = 0;
            }
         }
         for (int qy = 0; qy < Q1D; ++qy)
         {
            double gradX[D1D][4];
            for (int dx = 0; dx < D1D; ++dx)
            {
               gradX[dx][0] = 0;
               gradX[dx][1] = 0;
               gradX[dx][2] = 0;
            }
            for (int qx = 0; qx < Q1D; ++qx)
            {
               const double gX = grad[qz][qy][qx][0];
               const double gY = grad[qz][qy][qx][1];
               const double gZ = grad[qz][qy][qx][2];
               for (int dx = 0; dx < D1D; ++dx)
               {
                  const double wx  = Bt(dx,qx);
                  const double wDx = Gt(dx,qx);
                  gradX[dx][0] += gX * wDx;
                  gradX[dx][1] += gY * wx;
                  gradX[dx][2] += gZ * wx;
               }
            }
            for (int dy = 0; dy < D1D; ++dy)
            {
               const double wy  = Bt(dy,qy);
               const double wDy = Gt(dy,qy);
               for (int dx = 0; dx < D1D; ++dx)
               {
                  gradXY[dy][dx][0] += gradX[dx][0] * wy;
                  gradXY[dy][dx][1] += gradX[dx][1] * wDy;
                  gradXY[dy][dx][2] += gradX[dx][2] * wy;
               }
            }
         }
         for (int dz = 0; dz < D1D; ++dz)
         {
            const double wz  = Bt(dz,qz);
            const double wDz = Gt(dz,qz);
            for (int dy = 0; dy < D1D; ++dy)
            {
               for (int dx = 0; dx < D1D; ++dx)
               {
                  y(dx,dy,dz,e) +=
                     ((gradXY[dy][dx][0] * wz) +
                      (gradXY[dy][dx][1] * wz) +
                      (gradXY[dy][dx][2] * wDz));
               }
            }
         }
      }
   });
}

typedef void (*fDiffusionMultAdd)(const int NE,
                                  const double* B,
                                  const double* G,
                                  const double* Bt,
                                  const double* Gt,
                                  const double* op,
                                  const double* x,
                                  double* y);

static void PADiffusionMultAssembled(const int dim,
                                     const int D1D,
                                     const int Q1D,
                                     const int NE,
                                     const double* B,
                                     const double* G,
                                     const double* Bt,
                                     const double* Gt,
                                     const double* op,
                                     const double* x,
                                     double* y)
{
#ifdef MFEM_USE_OCCA
   if (internal::DeviceUseOcca())
   {
      if (dim == 2)
      {
         OccaPADiffusionMultAdd2D(D1D, Q1D, NE, B, G, Bt, Gt, op, x, y);
         return;
      }
      if (dim == 3)
      {
         OccaPADiffusionMultAdd3D(D1D, Q1D, NE, B, G, Bt, Gt, op, x, y);
         return;
      }
      mfem_error("OCCA PADiffusionMultAssembled unknown kernel!");
   }
#endif // MFEM_USE_OCCA
   const int id = (dim<<8)|(D1D<<4)|(Q1D);
   static std::unordered_map<int, fDiffusionMultAdd> call =
   {
      // 2D
      {0x222,&PADiffusionMultAssembled2D<2,2>},
      {0x233,&PADiffusionMultAssembled2D<3,3>},
      {0x244,&PADiffusionMultAssembled2D<4,4>},
      {0x255,&PADiffusionMultAssembled2D<5,5>},
      // 3D
      {0x323,&PADiffusionMultAssembled3D<2,3>},
      {0x334,&PADiffusionMultAssembled3D<3,4>},
      {0x345,&PADiffusionMultAssembled3D<4,5>},
      {0x356,&PADiffusionMultAssembled3D<5,6>},
   };
   if (!call[id])
   {
      mfem::err << "\nUnknown kernel for PADiffusionMultAssembled with "
                << "dim = " << dim << ", "
                << "D1D = " << D1D << ", "
                << "Q1D = " << Q1D << " (add in fem/bilininteg_ext.cpp).\n";
      mfem_error("PADiffusionMultAssembled kernel not instantiated");
   }
   call[id](NE, B, G, Bt, Gt, op, x, y);
}

// PA Diffusion MultAdd kernel
void DiffusionIntegrator::MultAssembled(Vector &x, Vector &y)
{
   PADiffusionMultAssembled(dim, dofs1D, quad1D, ne,
                            maps->B, maps->G, maps->Bt, maps->Gt,
                            vec, x, y);
}

DiffusionIntegrator::~DiffusionIntegrator()
{
   delete geom;
   delete maps;
}

// PA Mass Assemble kernel
void MassIntegrator::Assemble(const FiniteElementSpace &fes)
{
   const Mesh *mesh = fes.GetMesh();
   const IntegrationRule *rule = IntRule;
   const FiniteElement &el = *fes.GetFE(0);
   const IntegrationRule *ir = rule?rule:&DefaultGetRule(el,el);
   dim = mesh->Dimension();
   ne = fes.GetMesh()->GetNE();
   nq = ir->GetNPoints();
   dofs1D = el.GetOrder() + 1;
   quad1D = IntRules.Get(Geometry::SEGMENT, ir->GetOrder()).GetNPoints();
   geom = GeometryExtension::Get(fes,*ir);
   maps = DofToQuad::Get(fes, fes, *ir);
   vec.SetSize(ne*nq);
   ConstantCoefficient *const_coeff = dynamic_cast<ConstantCoefficient*>(Q);
   FunctionCoefficient *function_coeff = dynamic_cast<FunctionCoefficient*>(Q);
   // TODO: other types of coefficients ...
   if (dim==1) { mfem_error("Not supported yet... stay tuned!"); }
   if (dim==2)
   {
      double constant = 0.0;
      double (*function)(const Vector3&) = NULL;
      if (const_coeff)
      {
         constant = const_coeff->constant;
      }
      else if (function_coeff)
      {
         function = function_coeff->GetDeviceFunction();
      }
      else
      {
         MFEM_ABORT("Coefficient type not supported");
      }
      const int NE = ne;
      const int NQ = nq;
      const DeviceVector w(maps->W.GetData(), NQ);
      const DeviceTensor<3> x(geom->X.GetData(), 2,NQ,NE);
      const DeviceTensor<4> J(geom->J.GetData(), 2,2,NQ,NE);
      DeviceMatrix v(vec.GetData(), NQ, NE);
      MFEM_FORALL(e, NE,
      {
         for (int q = 0; q < NQ; ++q)
         {
            const double J11 = J(0,0,q,e);
            const double J12 = J(1,0,q,e);
            const double J21 = J(0,1,q,e);
            const double J22 = J(1,1,q,e);
            const double detJ = (J11*J22)-(J21*J12);
            const Vector3 Xq(x(0,q,e), x(1,q,e));
            const double coeff =
            const_coeff ? constant
            : function_coeff ? function(Xq)
            : 0.0;
            v(q,e) =  w[q] * coeff * detJ;
         }
      });
   }
   if (dim==3)
   {
      double constant = 0.0;
      double (*function)(const Vector3&) = NULL;
      if (const_coeff)
      {
         constant = const_coeff->constant;
      }
      else if (function_coeff)
      {
         function = function_coeff->GetDeviceFunction();
      }
      else
      {
         MFEM_ABORT("Coefficient type not supported");
      }
      const int NE = ne;
      const int NQ = nq;
      const DeviceVector W(maps->W.GetData(), NQ);
      const DeviceTensor<3> x(geom->X.GetData(), 3,NQ,NE);
      const DeviceTensor<4> J(geom->J.GetData(), 3,3,NQ,NE);
      DeviceMatrix v(vec.GetData(), NQ,NE);
      MFEM_FORALL(e, NE,
      {
         for (int q = 0; q < NQ; ++q)
         {
            const double J11 = J(0,0,q,e),J12 = J(1,0,q,e),J13 = J(2,0,q,e);
            const double J21 = J(0,1,q,e),J22 = J(1,1,q,e),J23 = J(2,1,q,e);
            const double J31 = J(0,2,q,e),J32 = J(1,2,q,e),J33 = J(2,2,q,e);
            const double detJ =
            ((J11 * J22 * J33) + (J12 * J23 * J31) + (J13 * J21 * J32) -
            (J13 * J22 * J31) - (J12 * J21 * J33) - (J11 * J23 * J32));
            const Vector3 Xq(x(0,q,e), x(1,q,e), x(2,q,e));
            const double coeff =
            const_coeff ? constant
            : function_coeff ? function(Xq)
            : 0.0;
            v(q,e) = W(q) * coeff * detJ;
         }
      });
   }
}

#ifdef MFEM_USE_OCCA
// OCCA PA Mass MultAdd 2D kernel
static void OccaPAMassMultAdd2D(const int D1D,
                                const int Q1D,
                                const int NE,
                                const double* B,
                                const double* Bt,
                                const double* op,
                                const double* x,
                                double* y)
{
   occa::properties props;
   props["defines/D1D"] = D1D;
   props["defines/Q1D"] = Q1D;
   const occa::memory o_B = mfem::OccaPtr(B);
   const occa::memory o_Bt = mfem::OccaPtr(Bt);
   const occa::memory o_op = mfem::OccaPtr(op);
   const occa::memory o_x = mfem::OccaPtr(x);
   occa::memory o_y = mfem::OccaPtr(y);
   const id_t id = std::make_pair(D1D,Q1D);
   if (!Device::Allows(Backend::OCCA_CUDA))
   {
      static occa_kernel_t OccaMassApply2D_cpu;
      if (OccaMassApply2D_cpu.find(id) == OccaMassApply2D_cpu.end())
      {
         const occa::kernel MassApply2D_CPU =
            mfem::OccaDev().buildKernel("occa://mfem/fem/occa.okl",
                                        "MassApply2D_CPU", props);
         OccaMassApply2D_cpu.emplace(id, MassApply2D_CPU);
      }
      OccaMassApply2D_cpu.at(id)(NE, o_B, o_Bt, o_op, o_x, o_y);
   }
   else
   {
      static occa_kernel_t OccaMassApply2D_gpu;
      if (OccaMassApply2D_gpu.find(id) == OccaMassApply2D_gpu.end())
      {
         const occa::kernel MassApply2D_GPU =
            mfem::OccaDev().buildKernel("occa://mfem/fem/occa.okl",
                                        "MassApply2D_GPU", props);
         OccaMassApply2D_gpu.emplace(id, MassApply2D_GPU);
      }
      OccaMassApply2D_gpu.at(id)(NE, o_B, o_Bt, o_op, o_x, o_y);
   }
}

// OCCA PA Mass MultAdd 3D kernel
static void OccaPAMassMultAdd3D(const int D1D,
                                const int Q1D,
                                const int NE,
                                const double* B,
                                const double* Bt,
                                const double* op,
                                const double* x,
                                double* y)
{
   occa::properties props;
   props["defines/D1D"] = D1D;
   props["defines/Q1D"] = Q1D;
   const occa::memory o_B = mfem::OccaPtr(B);
   const occa::memory o_Bt = mfem::OccaPtr(Bt);
   const occa::memory o_op = mfem::OccaPtr(op);
   const occa::memory o_x = mfem::OccaPtr(x);
   occa::memory o_y = mfem::OccaPtr(y);
   const id_t id = std::make_pair(D1D,Q1D);
   if (!Device::Allows(Backend::OCCA_CUDA))
   {
      static occa_kernel_t OccaMassApply3D_cpu;
      if (OccaMassApply3D_cpu.find(id) == OccaMassApply3D_cpu.end())
      {
         const occa::kernel MassApply3D_CPU =
            mfem::OccaDev().buildKernel("occa://mfem/fem/occa.okl",
                                        "MassApply3D_CPU", props);
         OccaMassApply3D_cpu.emplace(id, MassApply3D_CPU);
      }
      OccaMassApply3D_cpu.at(id)(NE, o_B, o_Bt, o_op, o_x, o_y);
   }
   else
   {
      static occa_kernel_t OccaMassApply3D_gpu;
      if (OccaMassApply3D_gpu.find(id) == OccaMassApply3D_gpu.end())
      {
         const occa::kernel MassApply3D_GPU =
            mfem::OccaDev().buildKernel("occa://mfem/fem/occa.okl",
                                        "MassApply3D_GPU", props);
         OccaMassApply3D_gpu.emplace(id, MassApply3D_GPU);
      }
      OccaMassApply3D_gpu.at(id)(NE, o_B, o_Bt, o_op, o_x, o_y);
   }
}
#endif // MFEM_USE_OCCA

template<const int D1D,
         const int Q1D> static
void PAMassMultAdd2D(const int NE,
                     const double* _B,
                     const double* _Bt,
                     const double* _op,
                     const double* _x,
                     double* _y)
{
   const DeviceMatrix B(_B, Q1D,D1D);
   const DeviceMatrix Bt(_Bt, D1D,Q1D);
   const DeviceTensor<3> op(_op, Q1D,Q1D,NE);
   const DeviceTensor<3> x(_x, D1D,D1D,NE);
   DeviceTensor<3> y(_y, D1D,D1D,NE);
   MFEM_FORALL(e,NE,
   {
      double sol_xy[Q1D][Q1D];
      for (int qy = 0; qy < Q1D; ++qy)
      {
         for (int qx = 0; qx < Q1D; ++qx)
         {
            sol_xy[qy][qx] = 0.0;
         }
      }
      for (int dy = 0; dy < D1D; ++dy)
      {
         double sol_x[Q1D];
         for (int qy = 0; qy < Q1D; ++qy)
         {
            sol_x[qy] = 0.0;
         }
         for (int dx = 0; dx < D1D; ++dx)
         {
            const double s = x(dx,dy,e);
            for (int qx = 0; qx < Q1D; ++qx)
            {
               sol_x[qx] += B(qx,dx)* s;
            }
         }
         for (int qy = 0; qy < Q1D; ++qy)
         {
            const double d2q = B(qy,dy);
            for (int qx = 0; qx < Q1D; ++qx)
            {
               sol_xy[qy][qx] += d2q * sol_x[qx];
            }
         }
      }
      for (int qy = 0; qy < Q1D; ++qy)
      {
         for (int qx = 0; qx < Q1D; ++qx)
         {
            sol_xy[qy][qx] *= op(qx,qy,e);
         }
      }
      for (int qy = 0; qy < Q1D; ++qy)
      {
         double sol_x[D1D];
         for (int dx = 0; dx < D1D; ++dx)
         {
            sol_x[dx] = 0.0;
         }
         for (int qx = 0; qx < Q1D; ++qx)
         {
            const double s = sol_xy[qy][qx];
            for (int dx = 0; dx < D1D; ++dx)
            {
               sol_x[dx] += Bt(dx,qx) * s;
            }
         }
         for (int dy = 0; dy < D1D; ++dy)
         {
            const double q2d = Bt(dy,qy);
            for (int dx = 0; dx < D1D; ++dx)
            {
               y(dx,dy,e) += q2d * sol_x[dx];
            }
         }
      }
   });
}

template<const int D1D,
         const int Q1D> static
void PAMassMultAdd3D(const int NE,
                     const double* _B,
                     const double* _Bt,
                     const double* _op,
                     const double* _x,
                     double* _y)
{
   const DeviceMatrix B(_B, Q1D,D1D);
   const DeviceMatrix Bt(_Bt, D1D,Q1D);
   const DeviceTensor<4> op(_op, Q1D,Q1D,Q1D,NE);
   const DeviceTensor<4> x(_x, D1D,D1D,D1D,NE);
   DeviceTensor<4> y(_y, D1D,D1D,D1D,NE);

   MFEM_FORALL(e,NE,
   {
      double sol_xyz[Q1D][Q1D][Q1D];
      for (int qz = 0; qz < Q1D; ++qz)
      {
         for (int qy = 0; qy < Q1D; ++qy)
         {
            for (int qx = 0; qx < Q1D; ++qx)
            {
               sol_xyz[qz][qy][qx] = 0.0;
            }
         }
      }
      for (int dz = 0; dz < D1D; ++dz)
      {
         double sol_xy[Q1D][Q1D];
         for (int qy = 0; qy < Q1D; ++qy)
         {
            for (int qx = 0; qx < Q1D; ++qx)
            {
               sol_xy[qy][qx] = 0.0;
            }
         }
         for (int dy = 0; dy < D1D; ++dy)
         {
            double sol_x[Q1D];
            for (int qx = 0; qx < Q1D; ++qx)
            {
               sol_x[qx] = 0;
            }
            for (int dx = 0; dx < D1D; ++dx)
            {
               const double s = x(dx,dy,dz,e);
               for (int qx = 0; qx < Q1D; ++qx)
               {
                  sol_x[qx] += B(qx,dx) * s;
               }
            }
            for (int qy = 0; qy < Q1D; ++qy)
            {
               const double wy = B(qy,dy);
               for (int qx = 0; qx < Q1D; ++qx)
               {
                  sol_xy[qy][qx] += wy * sol_x[qx];
               }
            }
         }
         for (int qz = 0; qz < Q1D; ++qz)
         {
            const double wz = B(qz,dz);
            for (int qy = 0; qy < Q1D; ++qy)
            {
               for (int qx = 0; qx < Q1D; ++qx)
               {
                  sol_xyz[qz][qy][qx] += wz * sol_xy[qy][qx];
               }
            }
         }
      }
      for (int qz = 0; qz < Q1D; ++qz)
      {
         for (int qy = 0; qy < Q1D; ++qy)
         {
            for (int qx = 0; qx < Q1D; ++qx)
            {
               sol_xyz[qz][qy][qx] *= op(qx,qy,qz,e);
            }
         }
      }
      for (int qz = 0; qz < Q1D; ++qz)
      {
         double sol_xy[D1D][D1D];
         for (int dy = 0; dy < D1D; ++dy)
         {
            for (int dx = 0; dx < D1D; ++dx)
            {
               sol_xy[dy][dx] = 0;
            }
         }
         for (int qy = 0; qy < Q1D; ++qy)
         {
            double sol_x[D1D];
            for (int dx = 0; dx < D1D; ++dx)
            {
               sol_x[dx] = 0;
            }
            for (int qx = 0; qx < Q1D; ++qx)
            {
               const double s = sol_xyz[qz][qy][qx];
               for (int dx = 0; dx < D1D; ++dx)
               {
                  sol_x[dx] += Bt(dx,qx) * s;
               }
            }
            for (int dy = 0; dy < D1D; ++dy)
            {
               const double wy = Bt(dy,qy);
               for (int dx = 0; dx < D1D; ++dx)
               {
                  sol_xy[dy][dx] += wy * sol_x[dx];
               }
            }
         }
         for (int dz = 0; dz < D1D; ++dz)
         {
            const double wz = Bt(dz,qz);
            for (int dy = 0; dy < D1D; ++dy)
            {
               for (int dx = 0; dx < D1D; ++dx)
               {
                  y(dx,dy,dz,e) += wz * sol_xy[dy][dx];
               }
            }
         }
      }
   });
}

typedef void (*fMassMultAdd)(const int NE,
                             const double* B,
                             const double* Bt,
                             const double* oper,
                             const double* x,
                             double* y);

static void PAMassMultAssembled(const int dim,
                                const int D1D,
                                const int Q1D,
                                const int NE,
                                const double* B,
                                const double* Bt,
                                const double* op,
                                const double* x,
                                double* y)
{
#ifdef MFEM_USE_OCCA
   if (internal::DeviceUseOcca())
   {
      if (dim == 2)
      {
         OccaPAMassMultAdd2D(D1D, Q1D, NE, B, Bt, op, x, y);
         return;
      }
      if (dim == 3)
      {
         OccaPAMassMultAdd3D(D1D, Q1D, NE, B, Bt, op, x, y);
         return;
      }
      mfem_error("OCCA PA Mass MultAssembled unknown kernel!");
   }
#endif // MFEM_USE_OCCA
   const int id = (dim<<8)|((D1D)<<4)|(Q1D);
   static std::unordered_map<int, fMassMultAdd> call =
   {
      // 2D
      {0x222,&PAMassMultAdd2D<2,2>},
      {0x224,&PAMassMultAdd2D<2,4>},
      {0x233,&PAMassMultAdd2D<3,3>},
      {0x234,&PAMassMultAdd2D<3,4>},
      {0x235,&PAMassMultAdd2D<3,5>},
      {0x236,&PAMassMultAdd2D<3,6>},
      {0x244,&PAMassMultAdd2D<4,4>},
      {0x245,&PAMassMultAdd2D<4,5>},
      {0x246,&PAMassMultAdd2D<4,6>},
      {0x248,&PAMassMultAdd2D<4,8>},
      {0x255,&PAMassMultAdd2D<5,5>},
      {0x258,&PAMassMultAdd2D<5,8>},
      // 3D
      {0x323,&PAMassMultAdd3D<2,3>},
      {0x324,&PAMassMultAdd3D<2,4>},
      {0x334,&PAMassMultAdd3D<3,4>},
      {0x345,&PAMassMultAdd3D<4,5>},
      {0x356,&PAMassMultAdd3D<5,6>},
   };
   if (!call[id])
   {
      mfem::err << "\nUnknown kernel for PAMassMultAdd with "
                << "dim = " << dim << ", "
                << "D1D = " << D1D << ", "
                << "Q1D = " << Q1D << " (add in fem/bilininteg_ext.cpp).\n";
      mfem_error("PAMassMultAssembled kernel not instantiated");
   }
   call[id](NE, B, Bt, op, x, y);
}

void MassIntegrator::MultAssembled(Vector &x, Vector &y)
{
   PAMassMultAssembled(dim, dofs1D, quad1D, ne,
                       maps->B, maps->Bt,
                       vec, x, y);
}

MassIntegrator::~MassIntegrator()
{
   delete geom;
   delete maps;
}

// DofToQuad
static std::map<std::string, DofToQuad* > AllDofQuadMaps;

DofToQuad::~DofToQuad()
{
   MFEM_ASSERT(AllDofQuadMaps.at(hash),"");
   AllDofQuadMaps.erase(hash);
}

DofToQuad* DofToQuad::Get(const FiniteElementSpace& fes,
                          const IntegrationRule& ir,
                          const bool transpose)
{
   return Get(*fes.GetFE(0), *fes.GetFE(0), ir, transpose);
}

DofToQuad* DofToQuad::Get(const FiniteElementSpace& trialFES,
                          const FiniteElementSpace& testFES,
                          const IntegrationRule& ir,
                          const bool transpose)
{
   return Get(*trialFES.GetFE(0), *testFES.GetFE(0), ir, transpose);
}

DofToQuad* DofToQuad::Get(const FiniteElement& trialFE,
                          const FiniteElement& testFE,
                          const IntegrationRule& ir,
                          const bool transpose)
{
   return GetTensorMaps(trialFE, testFE, ir, transpose);
}

DofToQuad* DofToQuad::GetTensorMaps(const FiniteElement& trialFE,
                                    const FiniteElement& testFE,
                                    const IntegrationRule& ir,
                                    const bool transpose)
{
   const TensorBasisElement& trialTFE =
      dynamic_cast<const TensorBasisElement&>(trialFE);
   const TensorBasisElement& testTFE =
      dynamic_cast<const TensorBasisElement&>(testFE);
   std::stringstream ss;
   ss << "TensorMap:"
      << " O1:"  << trialFE.GetOrder()
      << " O2:"  << testFE.GetOrder()
      << " BT1:" << trialTFE.GetBasisType()
      << " BT2:" << testTFE.GetBasisType()
      << " Q:"   << ir.GetNPoints();
   std::string hash = ss.str();
   // If we've already made the dof-quad maps, reuse them
   if (AllDofQuadMaps.find(hash)!=AllDofQuadMaps.end())
   {
      return AllDofQuadMaps[hash];
   }
   // Otherwise, build them
   DofToQuad *maps = new DofToQuad();
   AllDofQuadMaps[hash]=maps;
   maps->hash = hash;
   const DofToQuad* trialMaps = GetD2QTensorMaps(trialFE, ir);
   const DofToQuad* testMaps  = GetD2QTensorMaps(testFE, ir, true);
   maps->B = trialMaps->B;
   maps->G = trialMaps->G;
   maps->Bt = testMaps->B;
   maps->Gt = testMaps->G;
   maps->W = testMaps->W;
   delete trialMaps;
   delete testMaps;
   return maps;
}

DofToQuad* DofToQuad::GetD2QTensorMaps(const FiniteElement& fe,
                                       const IntegrationRule& ir,
                                       const bool transpose)
{
   const IntegrationRule& ir1D = IntRules.Get(Geometry::SEGMENT,ir.GetOrder());

   const int dims = fe.GetDim();
   const int order = fe.GetOrder();
   const int numDofs = order + 1;
   const int numQuad1D = ir1D.GetNPoints();
   const int numQuad2D = numQuad1D * numQuad1D;
   const int numQuad3D = numQuad2D * numQuad1D;
   const int numQuad =
      (dims == 1) ? numQuad1D :
      (dims == 2) ? numQuad2D :
      (dims == 3) ? numQuad3D : 0;
   std::stringstream ss;
   ss << "D2QTensorMap:"
      << " dims:" << dims
      << " order:" << order
      << " numDofs:" << numDofs
      << " numQuad1D:" << numQuad1D
      << " transpose:"  << (transpose?"true":"false");
   std::string hash = ss.str();
   if (AllDofQuadMaps.find(hash)!=AllDofQuadMaps.end())
   {
      return AllDofQuadMaps[hash];
   }
   DofToQuad *maps = new DofToQuad();
   AllDofQuadMaps[hash]=maps;
   maps->hash = hash;
   maps->B.SetSize(numQuad1D*numDofs);
   maps->G.SetSize(numQuad1D*numDofs);
   const int dim0 = (!transpose)?1:numDofs;
   const int dim1 = (!transpose)?numQuad1D:1;
   if (transpose) // Initialize quad weights only for transpose
   {
      maps->W.SetSize(numQuad);
   }
   mfem::Vector d2q(numDofs);
   mfem::Vector d2qD(numDofs);
   mfem::Array<double> W1d(numQuad1D);
   mfem::Array<double> B1d(numQuad1D*numDofs);
   mfem::Array<double> G1d(numQuad1D*numDofs);
   const TensorBasisElement& tbe = dynamic_cast<const TensorBasisElement&>(fe);
   const Poly_1D::Basis& basis = tbe.GetBasis1D();
   for (int q = 0; q < numQuad1D; ++q)
   {
      const IntegrationPoint& ip = ir1D.IntPoint(q);
      if (transpose)
      {
         W1d[q] = ip.weight;
      }
      basis.Eval(ip.x, d2q, d2qD);
      for (int d = 0; d < numDofs; ++d)
      {
         const double w = d2q[d];
         const double wD = d2qD[d];
         const int idx = dim0*q + dim1*d;
         B1d[idx] = w;
         G1d[idx] = wD;
      }
   }
   if (transpose)
   {
      mfem::Array<double> W(numQuad);
      for (int q = 0; q < numQuad; ++q)
      {
         const int qx = q % numQuad1D;
         const int qz = q / numQuad2D;
         const int qy = (q - qz*numQuad2D) / numQuad1D;
         double w = W1d[qx];
         if (dims > 1) { w *= W1d[qy]; }
         if (dims > 2) { w *= W1d[qz]; }
         W[q] = w;
      }
      maps->W = W;
   }
   mm::memcpy(maps->B, B1d, numQuad1D*numDofs*sizeof(double));
   mm::memcpy(maps->G, G1d, numQuad1D*numDofs*sizeof(double));
   return maps;
}

DofToQuad* DofToQuad::GetSimplexMaps(const FiniteElement& fe,
                                     const IntegrationRule& ir,
                                     const bool transpose)
{
   return GetSimplexMaps(fe, fe, ir, transpose);
}

DofToQuad* DofToQuad::GetSimplexMaps(const FiniteElement& trialFE,
                                     const FiniteElement& testFE,
                                     const IntegrationRule& ir,
                                     const bool transpose)
{
   std::stringstream ss;
   ss << "SimplexMap:"
      << " O1:" << trialFE.GetOrder()
      << " O2:" << testFE.GetOrder()
      << " Q:"  << ir.GetNPoints();
   std::string hash = ss.str();
   // If we've already made the dof-quad maps, reuse them
   if (AllDofQuadMaps.find(hash)!=AllDofQuadMaps.end())
   {
      return AllDofQuadMaps[hash];
   }
   DofToQuad *maps = new DofToQuad();
   AllDofQuadMaps[hash]=maps;
   maps->hash = hash;
   const DofToQuad* trialMaps = GetD2QSimplexMaps(trialFE, ir);
   const DofToQuad* testMaps  = GetD2QSimplexMaps(testFE, ir, true);
   maps->B = trialMaps->B;
   maps->G = trialMaps->G;
   maps->Bt = testMaps->B;
   maps->Gt = testMaps->G;
   maps->W = testMaps->W;
   delete trialMaps;
   delete testMaps;
   return maps;
}

DofToQuad* DofToQuad::GetD2QSimplexMaps(const FiniteElement& fe,
                                        const IntegrationRule& ir,
                                        const bool transpose)
{
   const int dims = fe.GetDim();
   const int numDofs = fe.GetDof();
   const int numQuad = ir.GetNPoints();
   std::stringstream ss ;
   ss << "D2QSimplexMap:"
      << " Dim:" << dims
      << " numDofs:" << numDofs
      << " numQuad:" << numQuad
      << " transpose:" << (transpose?"true":"false");
   std::string hash = ss.str();
   if (AllDofQuadMaps.find(hash)!=AllDofQuadMaps.end())
   {
      return AllDofQuadMaps[hash];
   }
   DofToQuad* maps = new DofToQuad();
   AllDofQuadMaps[hash]=maps;
   maps->hash = hash;
   maps->B.SetSize(numQuad*numDofs);
   maps->G.SetSize(dims*numQuad*numDofs);
   const int dim0 = (!transpose)?1:numDofs;
   const int dim1 = (!transpose)?numQuad:1;
   const int dim0D = (!transpose)?1:numQuad;
   const int dim1D = (!transpose)?dims:1;
   const int dim2D = dims*numQuad;
   if (transpose) // Initialize quad weights only for transpose
   {
      maps->W.SetSize(numQuad);
   }
   mfem::Vector d2q(numDofs);
   mfem::DenseMatrix d2qD(numDofs, dims);
   mfem::Array<double> W(numQuad);
   mfem::Array<double> B(numQuad*numDofs);
   mfem::Array<double> G(dims*numQuad*numDofs);
   for (int q = 0; q < numQuad; ++q)
   {
      const IntegrationPoint& ip = ir.IntPoint(q);
      if (transpose)
      {
         W[q] = ip.weight;
      }
      fe.CalcShape(ip, d2q);
      fe.CalcDShape(ip, d2qD);
      for (int d = 0; d < numDofs; ++d)
      {
         const double w = d2q[d];
         const int idx = dim0*q + dim1*d;
         B[idx] = w;
         for (int dim = 0; dim < dims; ++dim)
         {
            const double wD = d2qD(d, dim);
            const int idxD = dim0D*dim + dim1D*q + dim2D*d;
            G[idxD] = wD;
         }
      }
   }
   if (transpose)
   {
      mm::memcpy(maps->W, W, numQuad*sizeof(double));
   }
   mm::memcpy(maps->B, B, numQuad*numDofs*sizeof(double));
   mm::memcpy(maps->G, G, dims*numQuad*numDofs*sizeof(double));
   return maps;
}


static long sequence = -1;
static GeometryExtension *geom = NULL;

static void GeomFill(const int vdim,
                     const int NE, const int ND, const int NX,
                     const int* elementMap, int* eMap,
                     const double *_X, double *meshNodes)
{
   const DeviceArray d_elementMap(elementMap, ND*NE);
   DeviceArray d_eMap(eMap, ND*NE);
   const DeviceVector X(_X, NX);
   DeviceVector d_meshNodes(meshNodes, vdim*ND*NE);
   MFEM_FORALL(e, NE,
   {
      for (int d = 0; d < ND; ++d)
      {
         const int lid = d+ND*e;
         const int gid = d_elementMap[lid];
         d_eMap[lid] = gid;
         for (int v = 0; v < vdim; ++v)
         {
            const int moffset = v+vdim*lid;
            const int xoffset = v+vdim*gid;
            d_meshNodes[moffset] = X[xoffset];
         }
      }
   });
}

static void NodeCopyByVDim(const int elements,
                           const int numDofs,
                           const int ndofs,
                           const int dims,
                           const int* eMap,
                           const double* Sx,
                           double* nodes)
{
   MFEM_FORALL(e,elements,
   {
      for (int dof = 0; dof < numDofs; ++dof)
      {
         const int lid = dof+numDofs*e;
         const int gid = eMap[lid];
         for (int v = 0; v < dims; ++v)
         {
            const int moffset = v+dims*lid;
            const int voffset = gid+v*ndofs;
            nodes[moffset] = Sx[voffset];
         }
      }
   });
}

template<const int D1D,
         const int Q1D> static
void PAGeom2D(const int NE,
              const double* _B,
              const double* _G,
              const double* _X,
              double* _Xq,
              double* _J,
              double* _invJ,
              double* _detJ)
{
   const int ND = D1D*D1D;
   const int NQ = Q1D*Q1D;
   const DeviceTensor<2> B(_B, NQ,ND);
   const DeviceTensor<3> G(_G, 2,NQ,ND);
   const DeviceTensor<3> X(_X, 2,ND,NE);
   DeviceTensor<3> Xq(_Xq, 2,NQ,NE);
   DeviceTensor<4> J(_J, 2,2,NQ,NE);
   DeviceTensor<4> invJ(_invJ, 2,2,NQ,NE);
   DeviceMatrix detJ(_detJ, NQ,NE);
   MFEM_FORALL(e, NE,
   {
      double s_X[2*D1D*D1D];
      for (int q = 0; q < NQ; ++q)
      {
         for (int d = q; d < ND; d +=NQ)
         {
            s_X[0+d*2] = X(0,d,e);
            s_X[1+d*2] = X(1,d,e);
         }
      }
      for (int q = 0; q < NQ; ++q)
      {
         double X0  = 0; double X1  = 0;
         double J11 = 0; double J12 = 0;
         double J21 = 0; double J22 = 0;
         for (int d = 0; d < ND; ++d)
         {
            const double b = B(q,d);
            const double wx = G(0,q,d);
            const double wy = G(1,q,d);
            const double x = s_X[0+d*2];
            const double y = s_X[1+d*2];
            J11 += (wx * x); J12 += (wx * y);
            J21 += (wy * x); J22 += (wy * y);
            X0 += b*x; X1 += b*y;
         }
         Xq(0,q,e) = X0; Xq(1,q,e) = X1;
         const double r_detJ = (J11 * J22)-(J12 * J21);
         J(0,0,q,e) = J11;
         J(1,0,q,e) = J12;
         J(0,1,q,e) = J21;
         J(1,1,q,e) = J22;
         const double r_idetJ = 1.0 / r_detJ;
         invJ(0,0,q,e) =  J22 * r_idetJ;
         invJ(1,0,q,e) = -J12 * r_idetJ;
         invJ(0,1,q,e) = -J21 * r_idetJ;
         invJ(1,1,q,e) =  J11 * r_idetJ;
         detJ(q,e) = r_detJ;
      }
   });
}

template<const int D1D,
         const int Q1D> static
void PAGeom3D(const int NE,
              const double* _B,
              const double* _G,
              const double* _X,
              double* _Xq,
              double* _J,
              double* _invJ,
              double* _detJ)
{
   const int ND = D1D*D1D*D1D;
   const int NQ = Q1D*Q1D*Q1D;
   const DeviceTensor<2> B(_B, NQ,NE);
   const DeviceTensor<3> G(_G, 3,NQ,NE);
   const DeviceTensor<3> X(_X, 3,ND,NE);
   DeviceTensor<3> Xq(_Xq, 3,NQ,NE);
   DeviceTensor<4> J(_J, 3,3,NQ,NE);
   DeviceTensor<4> invJ(_invJ, 3,3,NQ,NE);
   DeviceMatrix detJ(_detJ, NQ,NE);
   MFEM_FORALL(e,NE,
   {
      double s_nodes[3*D1D*D1D*D1D];
      for (int q = 0; q < NQ; ++q)
      {
         for (int d = q; d < ND; d += NQ)
         {
            s_nodes[0+d*3] = X(0,d,e);
            s_nodes[1+d*3] = X(1,d,e);
            s_nodes[2+d*3] = X(2,d,e);
         }
      }
      for (int q = 0; q < NQ; ++q)
      {
         double J11 = 0; double J12 = 0; double J13 = 0;
         double J21 = 0; double J22 = 0; double J23 = 0;
         double J31 = 0; double J32 = 0; double J33 = 0;
         for (int d = 0; d < ND; ++d)
         {
            const double b = B(q,d);
            const double wx = G(0,q,d);
            const double wy = G(1,q,d);
            const double wz = G(2,q,d);
            const double x = s_nodes[0+d*3];
            const double y = s_nodes[1+d*3];
            const double z = s_nodes[2+d*3];
            J11 += (wx * x); J12 += (wx * y); J13 += (wx * z);
            J21 += (wy * x); J22 += (wy * y); J23 += (wy * z);
            J31 += (wz * x); J32 += (wz * y); J33 += (wz * z);
            Xq(0,q,e) = b*x; Xq(1,q,e) = b*y; Xq(2,q,e) = b*z;
         }
         const double r_detJ = ((J11 * J22 * J33) + (J12 * J23 * J31) +
                                (J13 * J21 * J32) - (J13 * J22 * J31) -
                                (J12 * J21 * J33) - (J11 * J23 * J32));
         J(0,0,q,e) = J11;
         J(1,0,q,e) = J12;
         J(2,0,q,e) = J13;
         J(0,1,q,e) = J21;
         J(1,1,q,e) = J22;
         J(2,1,q,e) = J23;
         J(0,2,q,e) = J31;
         J(1,2,q,e) = J32;
         J(2,2,q,e) = J33;
         const double r_idetJ = 1.0 / r_detJ;
         invJ(0,0,q,e) = r_idetJ * ((J22 * J33)-(J23 * J32));
         invJ(1,0,q,e) = r_idetJ * ((J32 * J13)-(J33 * J12));
         invJ(2,0,q,e) = r_idetJ * ((J12 * J23)-(J13 * J22));
         invJ(0,1,q,e) = r_idetJ * ((J23 * J31)-(J21 * J33));
         invJ(1,1,q,e) = r_idetJ * ((J33 * J11)-(J31 * J13));
         invJ(2,1,q,e) = r_idetJ * ((J13 * J21)-(J11 * J23));
         invJ(0,2,q,e) = r_idetJ * ((J21 * J32)-(J22 * J31));
         invJ(1,2,q,e) = r_idetJ * ((J31 * J12)-(J32 * J11));
         invJ(2,2,q,e) = r_idetJ * ((J11 * J22)-(J12 * J21));
         detJ(q,e) = r_detJ;
      }
   });
}

typedef void (*fIniGeom)(const int ne,
                         const double *B, const double *G, const double *X,
                         double *x, double *J, double *invJ, double *detJ);

static void PAGeom(const int dim,
                   const int D1D,
                   const int Q1D,
                   const int NE,
                   const double* B,
                   const double* G,
                   const double* X,
                   double* Xq,
                   double* J,
                   double* invJ,
                   double* detJ)
{
   const int id = (dim<<8)|(D1D)<<4|(Q1D);
   static std::unordered_map<int, fIniGeom> call =
   {
      // 2D
      {0x222,&PAGeom2D<2,2>},
      {0x223,&PAGeom2D<2,3>},
      {0x224,&PAGeom2D<2,4>},
      {0x225,&PAGeom2D<2,5>},
      {0x232,&PAGeom2D<3,2>},
      {0x234,&PAGeom2D<3,4>},
      {0x242,&PAGeom2D<4,2>},
      {0x244,&PAGeom2D<4,4>},
      {0x245,&PAGeom2D<4,5>},
      {0x246,&PAGeom2D<4,6>},
      {0x258,&PAGeom2D<5,8>},
      // 3D
      {0x323,&PAGeom3D<2,3>},
      {0x324,&PAGeom3D<2,4>},
      {0x325,&PAGeom3D<2,5>},
      {0x326,&PAGeom3D<2,6>},
      {0x334,&PAGeom3D<3,4>},
   };
   if (!call[id])
   {
      mfem::err << "\nUnknown kernel for PAGeom with "
                << "dim = " << dim << ", "
                << "D1D = " << D1D << ", "
                << "Q1D = " << Q1D << " (add in fem/bilininteg_ext.cpp).\n";
      mfem_error("PAGeom kernel not instantiated");
   }
   call[id](NE, B, G, X, Xq, J, invJ, detJ);
}

GeometryExtension* GeometryExtension::Get(const FiniteElementSpace& fes,
                                          const IntegrationRule& ir,
                                          const Vector& Sx)
{
   const Mesh *mesh = fes.GetMesh();
   const GridFunction *nodes = mesh->GetNodes();
   const FiniteElementSpace *fespace = nodes->FESpace();
   const FiniteElement *fe = fespace->GetFE(0);
   const IntegrationRule& ir1D = IntRules.Get(Geometry::SEGMENT,ir.GetOrder());
   const int dims     = fe->GetDim();
   const int numDofs  = fe->GetDof();
   const int D1D      = fe->GetOrder() + 1;
   const int Q1D      = ir1D.GetNPoints();
   const int elements = fespace->GetNE();
   const int ndofs    = fespace->GetNDofs();
   const DofToQuad* maps = DofToQuad::GetSimplexMaps(*fe, ir);
   NodeCopyByVDim(elements,numDofs,ndofs,dims,geom->eMap,Sx,geom->nodes);
   PAGeom(dims, D1D, Q1D, elements,
          maps->B, maps->G, geom->nodes,
          geom->X, geom->J, geom->invJ, geom->detJ);
   return geom;
}

GeometryExtension* GeometryExtension::Get(const FiniteElementSpace& fes,
                                          const IntegrationRule& ir)
{
   Mesh *mesh = fes.GetMesh();
   const bool geom_to_allocate = sequence < fes.GetSequence();
   sequence = fes.GetSequence();
   if (geom_to_allocate)
   {
      if (geom) { delete geom; }
      geom = new GeometryExtension();
   }
   mesh->EnsureNodes();
   const GridFunction *nodes = mesh->GetNodes();
   const mfem::FiniteElementSpace *fespace = nodes->FESpace();
   const mfem::FiniteElement *fe = fespace->GetFE(0);
   const IntegrationRule& ir1D = IntRules.Get(Geometry::SEGMENT,ir.GetOrder());
   const int dims     = fe->GetDim();
   const int elements = fespace->GetNE();
   const int numDofs  = fe->GetDof();
   const int D1D      = fe->GetOrder() + 1;
   const int Q1D      = ir1D.GetNPoints();
   const int numQuad  = ir.GetNPoints();
   const bool orderedByNODES = (fespace->GetOrdering() == Ordering::byNODES);
   if (orderedByNODES) { ReorderByVDim(nodes); }
   const int asize = dims*numDofs*elements;
   mfem::Array<double> meshNodes(asize);
   const Table& e2dTable = fespace->GetElementToDofTable();
   const int* elementMap = e2dTable.GetJ();
   mfem::Array<int> eMap(numDofs*elements);
   GeomFill(dims,
            elements,
            numDofs,
            nodes->Size(),
            elementMap,
            eMap,
            nodes->GetData(),
            meshNodes);
   if (geom_to_allocate)
   {
      geom->nodes.SetSize(dims*numDofs*elements);
      geom->eMap.SetSize(numDofs*elements);
   }
   geom->nodes = meshNodes;
   geom->eMap = eMap;
   // Reorder the original gf back
   if (orderedByNODES) { ReorderByNodes(nodes); }
   if (geom_to_allocate)
   {
      geom->X.SetSize(dims*numQuad*elements);
      geom->J.SetSize(dims*dims*numQuad*elements);
      geom->invJ.SetSize(dims*dims*numQuad*elements);
      geom->detJ.SetSize(numQuad*elements);
   }
   const DofToQuad* maps = DofToQuad::GetSimplexMaps(*fe, ir);
   PAGeom(dims, D1D, Q1D, elements,
          maps->B, maps->G, geom->nodes,
          geom->X, geom->J, geom->invJ, geom->detJ);
   delete maps;
   return geom;
}

void GeometryExtension::ReorderByVDim(const GridFunction *nodes)
{
   const mfem::FiniteElementSpace *fes = nodes->FESpace();
   const int size = nodes->Size();
   const int vdim = fes->GetVDim();
   const int ndofs = fes->GetNDofs();
   double *data = nodes->GetData();
   double *temp = new double[size];
   int k=0;
   for (int d = 0; d < ndofs; d++)
      for (int v = 0; v < vdim; v++)
      {
         temp[k++] = data[d+v*ndofs];
      }
   for (int i = 0; i < size; i++)
   {
      data[i] = temp[i];
   }
   delete [] temp;
}

void GeometryExtension::ReorderByNodes(const GridFunction *nodes)
{
   const mfem::FiniteElementSpace *fes = nodes->FESpace();
   const int size = nodes->Size();
   const int vdim = fes->GetVDim();
   const int ndofs = fes->GetNDofs();
   double *data = nodes->GetData();
   double *temp = new double[size];
   int k = 0;
   for (int j = 0; j < ndofs; j++)
      for (int i = 0; i < vdim; i++)
      {
         temp[j+i*ndofs] = data[k++];
      }
   for (int i = 0; i < size; i++)
   {
      data[i] = temp[i];
   }
   delete [] temp;
}

} // namespace mfem<|MERGE_RESOLUTION|>--- conflicted
+++ resolved
@@ -9,15 +9,9 @@
 // terms of the GNU Lesser General Public License (as published by the Free
 // Software Foundation) version 2.1 dated February 1999.
 
-<<<<<<< HEAD
-#include "../config/config.hpp"
 #include "../general/forall.hpp"
-#include "../linalg/vector.hpp"
-=======
-#include "../general/okina.hpp"
 #include "bilininteg.hpp"
 #include "gridfunc.hpp"
->>>>>>> dee21c4f
 
 #include <map>
 #include <cmath>
