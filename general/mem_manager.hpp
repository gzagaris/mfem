// Copyright (c) 2010, Lawrence Livermore National Security, LLC. Produced at
// the Lawrence Livermore National Laboratory. LLNL-CODE-443211. All Rights
// reserved. See file COPYRIGHT for details.
//
// This file is part of the MFEM library. For more information and source code
// availability see http://mfem.org.
//
// MFEM is free software; you can redistribute it and/or modify it under the
// terms of the GNU Lesser General Public License (as published by the Free
// Software Foundation) version 2.1 dated February 1999.

#ifndef MFEM_MEM_MANAGER_HPP
#define MFEM_MEM_MANAGER_HPP

#include "globals.hpp"
#include "error.hpp"
#include <cstring> // std::memcpy
#include <type_traits> // std::is_const

namespace mfem
{

// Implementation of MFEM's lightweight device/host memory manager designed to
// work seamlessly with the OCCA, RAJA, and other kernels supported by MFEM.

<<<<<<< HEAD
/// Memory types supported by the memory manager
struct Memory
{
   /** @brief In the documentation below, we use square brackets to indicate the
       if the type is for host or device memory. */
   enum Type
   {
      /// [host, device] No allocations or copies are possible.
      NONE      = 1 << 0,
      /// [host, device] Use std:: functions to allocate and free memory.
      STD       = 1 << 1,
      /// [device] Use the CUDA memory API through the runtime library.
      CUDA      = 1 << 2,
      /// [device] Use unified memory instead of host/device pointers.
      UNIFIED   = 1 << 3,
      /// [host] Align memory at 32 bytes.
      ALIGNED   = 1 << 4,
      /// [host] Protection against read and write accesses while the data is on
      /// the device. This protection is available when:
      ///    - MFEM_USE_CUDA and MFEM_DEBUG are set,
      ///    - MFEM_USE_MM is set in any other build, with the 'debug' device.
      DEBUG = 1 << 5
   };
};

=======
/// Memory types supported by MFEM.
enum class MemoryType
{
   HOST,      ///< Host memory; using new[] and delete[]
   HOST_32,   ///< Host memory aligned at 32 bytes (not supported yet)
   HOST_64,   ///< Host memory aligned at 64 bytes (not supported yet)
   CUDA,      ///< cudaMalloc, cudaFree
   CUDA_UVM   ///< cudaMallocManaged, cudaFree (not supported yet)
};

/// Memory classes identify subsets of memory types.
/** This type is used by kernels that can work with multiple MemoryType%s. For
    example, kernels that can use CUDA or CUDA_UVM memory types should use
    MemoryClass::CUDA for their inputs. */
enum class MemoryClass
{
   HOST,    ///< Memory types: { HOST, HOST_32, HOST_64, CUDA_UVM }
   HOST_32, ///< Memory types: { HOST_32, HOST_64 }
   HOST_64, ///< Memory types: { HOST_64 }
   CUDA,    ///< Memory types: { CUDA, CUDA_UVM }
   CUDA_UVM ///< Memory types: { CUDA_UVM }
};

/// Return true if the given memory type is in MemoryClass::HOST.
inline bool IsHostMemory(MemoryType mt) { return mt <= MemoryType::HOST_64; }

/// Return a suitable MemoryType for a given MemoryClass.
MemoryType GetMemoryType(MemoryClass mc);

/// Return a suitable MemoryClass from a pair of MemoryClass%es.
/** Note: this operation is commutative, i.e. a*b = b*a, associative, i.e.
    (a*b)*c = a*(b*c), and has an identity element: MemoryClass::HOST.

    Currently, the operation is defined as a*b := max(a,b) where the max
    operation is based on the enumeration ordering:

        HOST < HOST_32 < HOST_64 < CUDA < CUDA_UVM. */
MemoryClass operator*(MemoryClass mc1, MemoryClass mc2);

/// Class used by MFEM to store pointers to host and/or device memory.
/** The template class parameter, T, must be a plain-old-data (POD) type.

    In many respects this class behaves like a pointer:
    * When destroyed, a Memory object does NOT automatically delete any
      allocated memory.
    * Only the method Delete() will deallocate a Memory object.
    * Other methods that modify the object (e.g. New(), Wrap(), etc) will simply
      overwrite the old contents.
    * One difference with a pointer is that a const Memory object does not allow
      modification of the content (unlike e.g. a const pointer).

    A Memory object stores up to two different pointers: one host pointer (with
    MemoryType from MemoryClass::HOST) and one device pointer (currently one of
    MemoryType::CUDA or MemoryTyep::CUDA_UVM).

    A Memory object can hold (wrap) an externally allocated pointer with any
    given MemoryType.

    Access to the content of the Memory object can be requested with any given
    MemoryClass through the methods ReadWrite(), Read(), and Write().
    Requesting such access may result in additional (internally handled)
    memory allocation and/or memory copy.
    * When ReadWrite() is called, the returned pointer becomes the only
      valid pointer.
    * When Read() is called, the returned pointer becomes valid, however
      the other pointer (host or device) may remain valid as well.
    * When Write() is called, the returned pointer becomes the only valid
      pointer, however, unlike ReadWrite(), no memory copy will be performed.

    The host memory (pointer from MemoryClass::HOST) can be accessed through the
    inline methods: `operator[]()`, `operator*()`, the implicit conversion
    functions `operator T*()`, `operator const T*()`, and the explicit
    conversion template functions `operator U*()`,  `operator const U*()` (with
    any suitable type U). In certain cases, using these methods may have
    undefined behavior, e.g. if the host pointer is not currently valid. */
template <typename T>
class Memory
{
protected:
   friend class MemoryManager;
   friend void MemoryPrintFlags(unsigned flags);

   enum FlagMask
   {
      REGISTERED    = 1,   ///< #h_ptr is registered with the MemoryManager
      OWNS_HOST     = 2,   ///< The host pointer will be deleted by Delete()
      OWNS_DEVICE   = 4,   ///< The device pointer will be deleted by Delete()
      OWNS_INTERNAL = 8,   ///< Ownership flag for internal Memory data
      VALID_HOST    = 16,  ///< Host pointer is valid
      VALID_DEVICE  = 32,  ///< Device pointer is valid
      ALIAS         = 64,
      /// Internal device flag, see e.g. Vector::UseDevice()
      USE_DEVICE    = 128
   };

   /// Pointer to host memory. Not owned.
   /** When the pointer is not registered with the MemoryManager, this pointer
       has type MemoryType::HOST. When the pointer is registered, it can be any
       type from MemoryClass::HOST. */
   T *h_ptr;
   int capacity;
   mutable unsigned flags;
   // 'flags' is mutable so that it can be modified in Set{Host,Device}PtrOwner,
   // Copy{From,To}, {ReadWrite,Read,Write}.

public:
   /// Default constructor: no initialization.
   Memory() { }

   /// Copy constructor: default.
   Memory(const Memory &orig) = default;

   /// Move constructor: default.
   Memory(Memory &&orig) = default;

   /// Copy-assignment operator: default.
   Memory &operator=(const Memory &orig) = default;

   /// Move-assignment operator: default.
   Memory &operator=(Memory &&orig) = default;

   /// Allocate host memory for @a size entries.
   explicit Memory(int size) { New(size); }

   /** @brief Allocate memory for @a size entries with the given MemoryType
       @a mt. */
   /** The newly allocated memory is not initialized, however the given
       MemoryType is still set as valid. */
   Memory(int size, MemoryType mt) { New(size, mt); }

   /** @brief Wrap an externally allocated host pointer, @a ptr with type
       MemoryType::HOST. */
   /** The parameter @a own determines whether @a ptr will be deleted (using
       operator delete[]) when the method Delete() is called. */
   explicit Memory(T *ptr, int size, bool own) { Wrap(ptr, size, own); }

   /// Wrap an externally allocated pointer, @a ptr, of the given MemoryType.
   /** The new memory object will have the given MemoryType set as valid.

       The given @a ptr must be allocated appropriately for the given
       MemoryType.

       The parameter @a own determines whether @a ptr will be deleted when the
       method Delete() is called. */
   Memory(T *ptr, int size, MemoryType mt, bool own)
   { Wrap(ptr, size, mt, own); }

   /** @brief Alias constructor. Create a Memory object that points inside the
       Memory object @a base. */
   /** The new Memory object uses the same MemoryType(s) as @a base. */
   Memory(const Memory &base, int offset, int size)
   { MakeAlias(base, offset, size); }

   /// Destructor: default.
   /** @note The destructor will NOT delete the current memory. */
   ~Memory() = default;

   /** @brief Return true if the host pointer is owned. Ownership indicates
       whether the pointer will be deleted by the method Delete(). */
   bool OwnsHostPtr() const { return flags & OWNS_HOST; }

   /** @brief Set/clear the ownership flag for the host pointer. Ownership
       indicates whether the pointer will be deleted by the method Delete(). */
   void SetHostPtrOwner(bool own) const
   { flags = own ? (flags | OWNS_HOST) : (flags & ~OWNS_HOST); }

   /** @brief Return true if the device pointer is owned. Ownership indicates
       whether the pointer will be deleted by the method Delete(). */
   bool OwnsDevicePtr() const { return flags & OWNS_DEVICE; }

   /** @brief Set/clear the ownership flag for the device pointer. Ownership
       indicates whether the pointer will be deleted by the method Delete(). */
   void SetDevicePtrOwner(bool own) const
   { flags = own ? (flags | OWNS_DEVICE) : (flags & ~OWNS_DEVICE); }

   /** @brief Clear the ownership flags for the host and device pointers, as
       well as any internal data allocated by the Memory object. */
   void ClearOwnerFlags() const
   { flags = flags & ~(OWNS_HOST | OWNS_DEVICE | OWNS_INTERNAL); }

   /// Read the internal device flag.
   bool UseDevice() const { return flags & USE_DEVICE; }

   /// Set the internal device flag.
   void UseDevice(bool use_dev) const
   { flags = use_dev ? (flags | USE_DEVICE) : (flags & ~USE_DEVICE); }

   /// Return the size of the allocated memory.
   int Capacity() const { return capacity; }

   /// Reset the memory to be empty, ensuring that Delete() will be a no-op.
   /** This is the Memory class equivalent to setting a pointer to NULL, see
       Empty().

       @note The current memory is NOT deleted by this method. */
   void Reset() { h_ptr = NULL; capacity = 0; flags = 0; }

   /// Return true if the Memory object is empty, see Reset().
   /** Default-constructed objects are uninitialized, so they are not guaranteed
       to be empty. */
   bool Empty() const { return h_ptr == NULL; }

   /// Allocate host memory for @a size entries with type MemoryType::HOST.
   /** @note The current memory is NOT deleted by this method. */
   void New(int size)
   { h_ptr = new T[size]; capacity = size; flags = OWNS_HOST | VALID_HOST; }

   /// Allocate memory for @a size entries with the given MemoryType.
   /** The newly allocated memory is not initialized, however the given
       MemoryType is still set as valid.

       @note The current memory is NOT deleted by this method. */
   inline void New(int size, MemoryType mt);

   /** @brief Wrap an externally allocated host pointer, @a ptr with type
       MemoryType::HOST. */
   /** The parameter @a own determines whether @a ptr will be deleted (using
       operator delete[]) when the method Delete() is called.

       @note The current memory is NOT deleted by this method. */
   inline void Wrap(T *ptr, int size, bool own)
   { h_ptr = ptr; capacity = size; flags = (own ? OWNS_HOST : 0) | VALID_HOST; }

   /// Wrap an externally allocated pointer, @a ptr, of the given MemoryType.
   /** The new memory object will have the given MemoryType set as valid.

       The given @a ptr must be allocated appropriately for the given
       MemoryType.

       The parameter @a own determines whether @a ptr will be deleted when the
       method Delete() is called.

       @note The current memory is NOT deleted by this method. */
   inline void Wrap(T *ptr, int size, MemoryType mt, bool own);

   /// Create a memory object that points inside the memory object @a base.
   /** The new Memory object uses the same MemoryType(s) as @a base.

       @note The current memory is NOT deleted by this method. */
   inline void MakeAlias(const Memory &base, int offset, int size);

   /// Delete the owned pointers. The Memory is not reset by this method.
   inline void Delete();

   /// Array subscript operator for host memory.
   inline T &operator[](int idx);

   /// Array subscript operator for host memory, const version.
   inline const T &operator[](int idx) const;

   /// Direct access to the host memory as T* (implicit conversion).
   /** When the type T is const-qualified, this method can be used only if the
       host pointer is currently valid (the device pointer may be valid or
       invalid).

       When the type T is not const-qualified, this method can be used only if
       the host pointer is the only valid pointer.

       When the Memory is empty, this method can be used and it returns NULL. */
   inline operator T*();

   /// Direct access to the host memory as const T* (implicit conversion).
   /** This method can be used only if the host pointer is currently valid (the
       device pointer may be valid or invalid).

       When the Memory is empty, this method can be used and it returns NULL. */
   inline operator const T*() const;

   /// Direct access to the host memory via explicit typecast.
   /** A pointer to type T must be reinterpret_cast-able to a pointer to type U.
       In particular, this method cannot be used to cast away const-ness from
       the base type T.

       When the type U is const-qualified, this method can be used only if the
       host pointer is currently valid (the device pointer may be valid or
       invalid).

       When the type U is not const-qualified, this method can be used only if
       the host pointer is the only valid pointer.

       When the Memory is empty, this method can be used and it returns NULL. */
   template <typename U>
   inline explicit operator U*();

   /// Direct access to the host memory via explicit typecast, const version.
   /** A pointer to type T must be reinterpret_cast-able to a pointer to type
       const U.

       This method can be used only if the host pointer is currently valid (the
       device pointer may be valid or invalid).

       When the Memory is empty, this method can be used and it returns NULL. */
   template <typename U>
   inline explicit operator const U*() const;

   /// Get read-write access to the memory with the given MemoryClass.
   /** If only read or only write access is needed, then the methods
       Read() or Write() should be used instead of this method.

       The parameter @a size must not exceed the Capacity(). */
   inline T *ReadWrite(MemoryClass mc, int size);

   /// Get read-only access to the memory with the given MemoryClass.
   /** The parameter @a size must not exceed the Capacity(). */
   inline const T *Read(MemoryClass mc, int size) const;

   /// Get write-only access to the memory with the given MemoryClass.
   /** The parameter @a size must not exceed the Capacity().

       The contents of the returned pointer is undefined, unless it was
       validated by a previous call to Read() or ReadWrite() with
       the same MemoryClass. */
   inline T *Write(MemoryClass mc, int size);

   /// Copy the host/device pointer validity flags from @a other to @a *this.
   /** This method synchronizes the pointer validity flags of two Memory objects
       that use the same host/device pointers, or when @a *this is an alias
       (sub-Memory) of @a other. Typically, this method should be called after
       @a other is manipulated in a way that changes its pointer validity flags
       (e.g. it was moved from device to host memory). */
   inline void Sync(const Memory &other) const;

   /** @brief Update the alias Memory @a *this to match the memory location (all
       valid locations) of its base Memory, @a base. */
   /** This method is useful when alias Memory is moved and manipulated in a
       different memory space. Such operations render the pointer validity flags
       of the base incorrect. Calling this method will ensure that @a base is
       up-to-date. Note that this is achieved by moving/copying @a *this (if
       necessary), and not @a base. */
   inline void SyncAlias(const Memory &base, int alias_size) const;

   /** @brief Return a MemoryType that is currently valid. If both the host and
       the device pointers are currently valid, then the device memory type is
       returned. */
   inline MemoryType GetMemoryType() const;

   /// Copy @a size entries from @a src to @a *this.
   /** The given @a size should not exceed the Capacity() of the source @a src
       and the destination, @a *this. */
   inline void CopyFrom(const Memory &src, int size);

   /// Copy @a size entries from the host pointer @a src to @a *this.
   /** The given @a size should not exceed the Capacity() of @a *this. */
   inline void CopyFromHost(const T *src, int size);

   /// Copy @a size entries from @a *this to @a dest.
   /** The given @a size should not exceed the Capacity() of @a *this and the
       destination, @a dest. */
   inline void CopyTo(Memory &dest, int size) const
   { dest.CopyFrom(*this, size); }

   /// Copy @a size entries from @a *this to the host pointer @a dest.
   /** The given @a size should not exceed the Capacity() of @a *this. */
   inline void CopyToHost(T *dest, int size) const;
};


>>>>>>> 40795c21
/// The memory manager class
class MemoryManager
{
private:
   template <typename T> friend class Memory;
   // Used by the private static methods called by class Memory:
   typedef Memory<int> Mem;

   /// Allow to detect if a global memory manager instance exists
   static bool exists;

   // Methods used by class Memory

   // Allocate and register a new pointer. Return the host pointer.
   // h_ptr must be already allocated using new T[] if mt is a pure device
   // memory type, e.g. CUDA (mt will not be HOST).
   static void *New_(void *h_ptr, std::size_t size, MemoryType mt,
                     unsigned &flags);

   // Register an external pointer of the given MemoryType. Return the host
   // pointer.
   static void *Register_(void *ptr, void *h_ptr, std::size_t capacity,
                          MemoryType mt, bool own, bool alias, unsigned &flags);

   // Register an alias. Return the host pointer. Note: base_h_ptr may be an
   // alias.
   static void Alias_(void *base_h_ptr, std::size_t offset, std::size_t size,
                      unsigned base_flags, unsigned &flags);

   // Un-register and free memory identified by its host pointer. Returns the
   // memory type of the host pointer.
   static MemoryType Delete_(void *h_ptr, unsigned flags);

   // Return a pointer to the memory identified by the host pointer h_ptr for
   // access with the given MemoryClass.
   static void *ReadWrite_(void *h_ptr, MemoryClass mc, std::size_t size,
                           unsigned &flags);

   static const void *Read_(void *h_ptr, MemoryClass mc, std::size_t size,
                            unsigned &flags);

   static void *Write_(void *h_ptr, MemoryClass mc, std::size_t size,
                       unsigned &flags);

   static void SyncAlias_(const void *base_h_ptr, void *alias_h_ptr,
                          size_t alias_size, unsigned base_flags,
                          unsigned &alias_flags);

   // Return the type the of the currently valid memory. If more than one types
   // are valid, return a device type.
   static MemoryType GetMemoryType_(void *h_ptr, unsigned flags);

   // Copy entries from valid memory type to valid memory type. Both dest_h_ptr
   // and src_h_ptr are registered host pointers.
   static void Copy_(void *dest_h_ptr, const void *src_h_ptr, std::size_t size,
                     unsigned src_flags, unsigned &dest_flags);

   // Copy entries from valid memory type to host memory, where dest_h_ptr is
   // not a registered host pointer and src_h_ptr is a registered host pointer.
   static void CopyToHost_(void *dest_h_ptr, const void *src_h_ptr,
                           std::size_t size, unsigned src_flags);

   // Copy entries from host memory to valid memory type, where dest_h_ptr is a
   // registered host pointer and src_h_ptr is not a registered host pointer.
   static void CopyFromHost_(void *dest_h_ptr, const void *src_h_ptr,
                             std::size_t size, unsigned &dest_flags);

   /// Adds an address in the map
   void *Insert(void *ptr, const std::size_t bytes);

   void InsertDevice(void *ptr, void *h_ptr, size_t bytes);

   /// Remove the address from the map, as well as all its aliases
   void *Erase(void *ptr, bool free_dev_ptr = true);

   /// Return the corresponding device pointer of ptr, allocating and moving the
   /// data if needed (used in OccaPtr)
   void *GetDevicePtr(const void *ptr, size_t bytes, bool copy_data);

   void InsertAlias(const void *base_ptr, void *alias_ptr, bool base_is_alias);

   void EraseAlias(void *alias_ptr);

   void *GetAliasDevicePtr(const void *alias_ptr, size_t bytes, bool copy_data);

   /// Return true if the pointer has been registered
   bool IsKnown(const void *ptr);

public:
   MemoryManager();
   ~MemoryManager();

   void Destroy();

   /// Return true if a global memory manager instance exists
   static bool Exists() { return exists; }

   /// Check if pointer has been registered in the memory manager
   void RegisterCheck(void *ptr);

<<<<<<< HEAD
   /// Data will be pushed/pulled before the copy happens on the H or the D
   void *Memcpy(void *dst, const void *src, std::size_t bytes);
=======
   /// Prints all pointers known by the memory manager
   void PrintPtrs(void);
};
>>>>>>> 40795c21


// Inline methods

<<<<<<< HEAD
   /// Return true if the pointer has been registered
   bool IsKnown(const void *ptr, const std::size_t bytes = 0);

   /// Return true if the pointer is an alias inside a registered memory region
   bool IsAlias(const void *ptr, const std::size_t bytes = 0);

   /// Push the data to the device
   void Push(const void *ptr, const std::size_t bytes);

   /// Pull the data from the device
   void Pull(const void *ptr, const std::size_t bytes);

   /// Enable read/write access of this memory
   void MemEnable(const void *ptr, const std::size_t bytes);

   /// Change the types of the memory spaces
   void SetMemoryTypes(const Memory::Type host, const Memory::Type device);
=======
template <typename T>
inline void Memory<T>::New(int size, MemoryType mt)
{
   if (mt == MemoryType::HOST)
   {
      New(size);
   }
   else
   {
      // Allocate the host pointer with new T[] if 'mt' is a pure device memory
      // type, e.g. CUDA.
      T *tmp = (mt == MemoryType::CUDA) ? new T[size] : NULL;
      h_ptr = (T*)MemoryManager::New_(tmp, size*sizeof(T), mt, flags);
      capacity = size;
   }
}

template <typename T>
inline void Memory<T>::Wrap(T *ptr, int size, MemoryType mt, bool own)
{
   if (mt == MemoryType::HOST)
   {
      Wrap(ptr, size, own);
   }
   else
   {
      // Allocate the host pointer with new T[] if 'mt' is a pure device memory
      // type, e.g. CUDA.
      T *tmp = (mt == MemoryType::CUDA) ? new T[size] : NULL;
      h_ptr = (T*)MemoryManager::Register_(ptr, tmp, size*sizeof(T), mt, own,
                                           false, flags);
      capacity = size;
   }
}

template <typename T>
inline void Memory<T>::MakeAlias(const Memory &base, int offset, int size)
{
   h_ptr = base.h_ptr + offset;
   capacity = size;
   if (!(base.flags & REGISTERED))
   {
      flags = (base.flags | ALIAS) & ~(OWNS_HOST | OWNS_DEVICE);
   }
   else
   {
      MemoryManager::Alias_(base.h_ptr, offset*sizeof(T), size*sizeof(T),
                            base.flags, flags);
   }
}

template <typename T>
inline void Memory<T>::Delete()
{
   if (!(flags & REGISTERED) ||
       MemoryManager::Delete_(h_ptr, flags) == MemoryType::HOST)
   {
      if (flags & OWNS_HOST) { delete [] h_ptr; }
   }
}

template <typename T>
inline T &Memory<T>::operator[](int idx)
{
   MFEM_ASSERT((flags & VALID_HOST) && !(flags & VALID_DEVICE),
               "invalid host pointer access");
   return h_ptr[idx];
}

template <typename T>
inline const T &Memory<T>::operator[](int idx) const
{
   MFEM_ASSERT((flags & VALID_HOST), "invalid host pointer access");
   return h_ptr[idx];
}

template <typename T>
inline Memory<T>::operator T*()
{
   MFEM_ASSERT(Empty() ||
               ((flags & VALID_HOST) &&
                (std::is_const<T>::value || !(flags & VALID_DEVICE))),
               "invalid host pointer access");
   return h_ptr;
}

template <typename T>
inline Memory<T>::operator const T*() const
{
   MFEM_ASSERT(Empty() || (flags & VALID_HOST), "invalid host pointer access");
   return h_ptr;
}
>>>>>>> 40795c21

template <typename T> template <typename U>
inline Memory<T>::operator U*()
{
   MFEM_ASSERT(Empty() ||
               ((flags & VALID_HOST) &&
                (std::is_const<U>::value || !(flags & VALID_DEVICE))),
               "invalid host pointer access");
   return reinterpret_cast<U*>(h_ptr);
}

template <typename T> template <typename U>
inline Memory<T>::operator const U*() const
{
   MFEM_ASSERT(Empty() || (flags & VALID_HOST), "invalid host pointer access");
   return reinterpret_cast<U*>(h_ptr);
}

template <typename T>
inline T *Memory<T>::ReadWrite(MemoryClass mc, int size)
{
   if (!(flags & REGISTERED))
   {
      if (mc == MemoryClass::HOST) { return h_ptr; }
      MemoryManager::Register_(h_ptr, NULL, capacity*sizeof(T),
                               MemoryType::HOST, flags & OWNS_HOST,
                               flags & ALIAS, flags);
   }
   return (T*)MemoryManager::ReadWrite_(h_ptr, mc, size*sizeof(T), flags);
}

template <typename T>
inline const T *Memory<T>::Read(MemoryClass mc, int size) const
{
   if (!(flags & REGISTERED))
   {
      if (mc == MemoryClass::HOST) { return h_ptr; }
      MemoryManager::Register_((void*)h_ptr, NULL, capacity*sizeof(T),
                               MemoryType::HOST, flags & OWNS_HOST,
                               flags & ALIAS, flags);
   }
   return (const T *)MemoryManager::Read_(
             (void*)h_ptr, mc, size*sizeof(T), flags);
}

template <typename T>
inline T *Memory<T>::Write(MemoryClass mc, int size)
{
   if (!(flags & REGISTERED))
   {
      if (mc == MemoryClass::HOST) { return h_ptr; }
      MemoryManager::Register_(h_ptr, NULL, capacity*sizeof(T),
                               MemoryType::HOST, flags & OWNS_HOST,
                               flags & ALIAS, flags);
   }
   return (T*)MemoryManager::Write_(h_ptr, mc, size*sizeof(T), flags);
}

template <typename T>
inline void Memory<T>::Sync(const Memory &other) const
{
   if (!(flags & REGISTERED) && (other.flags & REGISTERED))
   {
      MFEM_ASSERT(h_ptr == other.h_ptr &&
                  (flags & ALIAS) == (other.flags & ALIAS),
                  "invalid input");
      flags = (flags | REGISTERED) & ~(OWNS_DEVICE | OWNS_INTERNAL);
   }
   flags = (flags & ~(VALID_HOST | VALID_DEVICE)) |
           (other.flags & (VALID_HOST | VALID_DEVICE));
}

template <typename T>
inline void Memory<T>::SyncAlias(const Memory &base, int alias_size) const
{
   // Assuming that if *this is registered then base is also registered.
   MFEM_ASSERT(!(flags & REGISTERED) || (base.flags & REGISTERED),
               "invalid base state");
   if (!(base.flags & REGISTERED)) { return; }
   MemoryManager::SyncAlias_(base.h_ptr, h_ptr, alias_size*sizeof(T),
                             base.flags, flags);
}

<<<<<<< HEAD
   /// Copies all memory to the current memory space
   void GetAll(void);

   void *New(void **ptr, const std::size_t bytes);
   void Delete(void *ptr);
};
=======
template <typename T>
inline MemoryType Memory<T>::GetMemoryType() const
{
   if (!(flags & REGISTERED)) { return MemoryType::HOST; }
   return MemoryManager::GetMemoryType_(h_ptr, flags);
}
>>>>>>> 40795c21

template <typename T>
inline void Memory<T>::CopyFrom(const Memory &src, int size)
{
   if (!(flags & REGISTERED) && !(src.flags & REGISTERED))
   {
      if (h_ptr != src.h_ptr && size != 0)
      {
         MFEM_ASSERT(h_ptr + size <= src || src + size <= h_ptr,
                     "data overlaps!");
         std::memcpy(h_ptr, src, size*sizeof(T));
      }
      // *this is not registered, so (flags & VALID_HOST) must be true
   }
   else
   {
      MemoryManager::Copy_(h_ptr, src.h_ptr, size*sizeof(T), src.flags, flags);
   }
}

template <typename T>
inline void Memory<T>::CopyFromHost(const T *src, int size)
{
<<<<<<< HEAD
   T *ptr;
   const std::size_t bytes = n*sizeof(T);
   if (!MemoryManager::Exists()) { return ::new T[n]; }
   ptr = static_cast<T*>(mm.New((void**)&ptr, bytes));
   return static_cast<T*>(mm.Insert(ptr, bytes));
=======
   if (!(flags & REGISTERED))
   {
      if (h_ptr != src && size != 0)
      {
         MFEM_ASSERT(h_ptr + size <= src || src + size <= h_ptr,
                     "data overlaps!");
         std::memcpy(h_ptr, src, size*sizeof(T));
      }
      // *this is not registered, so (flags & VALID_HOST) must be true
   }
   else
   {
      MemoryManager::CopyFromHost_(h_ptr, src, size*sizeof(T), flags);
   }
>>>>>>> 40795c21
}

template <typename T>
inline void Memory<T>::CopyToHost(T *dest, int size) const
{
<<<<<<< HEAD
   static_assert(!std::is_void<T>::value, "Cannot Delete a void pointer. "
                 "Explicitly provide the correct type as a template parameter.");
   if (!ptr) { return; }
   if (!MemoryManager::Exists()) {
      const bool debug = MfemDebug();
#ifdef MFEM_USE_CUDA
      const bool use_cuda = true;
#else
      const bool use_cuda = false;
#endif // MFEM_USE_CUDA
      const bool use_mm = MemoryManager::UsingMM();
      if ((use_cuda && debug) || (!use_cuda && use_mm)){ return; }
      delete [] ptr;
      return;
   }
   mm.Delete(ptr);
   mm.Erase(ptr);
=======
   if (!(flags & REGISTERED))
   {
      if (h_ptr != dest && size != 0)
      {
         MFEM_ASSERT(h_ptr + size <= dest || dest + size <= h_ptr,
                     "data overlaps!");
         std::memcpy(dest, h_ptr, size*sizeof(T));
      }
   }
   else
   {
      MemoryManager::CopyToHost_(dest, h_ptr, size*sizeof(T), flags);
   }
>>>>>>> 40795c21
}


<<<<<<< HEAD
/// Data will be pushed/pulled before the copy happens on the host or the device
inline void *Memcpy(void *dst, const void *src, std::size_t bytes)
{ return mm.Memcpy(dst, src, bytes); }

/// Push the data to the device
inline void Push(const void *ptr, const std::size_t bytes)
{ mm.Push(ptr, bytes); }

/// Pull the data from the device
inline void Pull(const void *ptr, const std::size_t bytes)
{ mm.Pull(ptr, bytes); }

/// Enable read/write access of this memory
inline void MemEnable(const void *ptr, const std::size_t bytes)
{ mm.MemEnable(ptr, bytes); }

/// Change the types of the each memory spaces
inline void SetMemoryTypes(Memory::Type host, Memory::Type device)
{ mm.SetMemoryTypes(host, device); }

/// Change the types of the memory spaces with the same given type
inline void SetMemoryTypes(Memory::Type both)
{ mm.SetMemoryTypes(both, both); }
=======
/** @brief Print the state of a Memory object based on its internal flags.
    Useful in a debugger. */
extern void MemoryPrintFlags(unsigned flags);


/// The (single) global memory manager object
extern MemoryManager mm;
>>>>>>> 40795c21

} // namespace mfem

#endif // MFEM_MEM_MANAGER_HPP<|MERGE_RESOLUTION|>--- conflicted
+++ resolved
@@ -23,39 +23,13 @@
 // Implementation of MFEM's lightweight device/host memory manager designed to
 // work seamlessly with the OCCA, RAJA, and other kernels supported by MFEM.
 
-<<<<<<< HEAD
-/// Memory types supported by the memory manager
-struct Memory
-{
-   /** @brief In the documentation below, we use square brackets to indicate the
-       if the type is for host or device memory. */
-   enum Type
-   {
-      /// [host, device] No allocations or copies are possible.
-      NONE      = 1 << 0,
-      /// [host, device] Use std:: functions to allocate and free memory.
-      STD       = 1 << 1,
-      /// [device] Use the CUDA memory API through the runtime library.
-      CUDA      = 1 << 2,
-      /// [device] Use unified memory instead of host/device pointers.
-      UNIFIED   = 1 << 3,
-      /// [host] Align memory at 32 bytes.
-      ALIGNED   = 1 << 4,
-      /// [host] Protection against read and write accesses while the data is on
-      /// the device. This protection is available when:
-      ///    - MFEM_USE_CUDA and MFEM_DEBUG are set,
-      ///    - MFEM_USE_MM is set in any other build, with the 'debug' device.
-      DEBUG = 1 << 5
-   };
-};
-
-=======
 /// Memory types supported by MFEM.
 enum class MemoryType
 {
    HOST,      ///< Host memory; using new[] and delete[]
    HOST_32,   ///< Host memory aligned at 32 bytes (not supported yet)
    HOST_64,   ///< Host memory aligned at 64 bytes (not supported yet)
+   HOST_MMU,  ///< Host memory in protected mode
    CUDA,      ///< cudaMalloc, cudaFree
    CUDA_UVM   ///< cudaMallocManaged, cudaFree (not supported yet)
 };
@@ -66,11 +40,12 @@
     MemoryClass::CUDA for their inputs. */
 enum class MemoryClass
 {
-   HOST,    ///< Memory types: { HOST, HOST_32, HOST_64, CUDA_UVM }
-   HOST_32, ///< Memory types: { HOST_32, HOST_64 }
-   HOST_64, ///< Memory types: { HOST_64 }
-   CUDA,    ///< Memory types: { CUDA, CUDA_UVM }
-   CUDA_UVM ///< Memory types: { CUDA_UVM }
+   HOST,     ///< Memory types: { HOST, HOST_32, HOST_64, CUDA_UVM }
+   HOST_32,  ///< Memory types: { HOST_32, HOST_64 }
+   HOST_64,  ///< Memory types: { HOST_64 }
+   HOST_MMU, ///< Memory types: { HOST_32, HOST_64, HOST_MMU, CUDA_UVM}
+   CUDA,     ///< Memory types: { CUDA, CUDA_UVM }
+   CUDA_UVM  ///< Memory types: { CUDA_UVM }
 };
 
 /// Return true if the given memory type is in MemoryClass::HOST.
@@ -407,7 +382,6 @@
 };
 
 
->>>>>>> 40795c21
 /// The memory manager class
 class MemoryManager
 {
@@ -493,6 +467,7 @@
 
    void *GetAliasDevicePtr(const void *alias_ptr, size_t bytes, bool copy_data);
 
+public:
    /// Return true if the pointer has been registered
    bool IsKnown(const void *ptr);
 
@@ -508,37 +483,13 @@
    /// Check if pointer has been registered in the memory manager
    void RegisterCheck(void *ptr);
 
-<<<<<<< HEAD
-   /// Data will be pushed/pulled before the copy happens on the H or the D
-   void *Memcpy(void *dst, const void *src, std::size_t bytes);
-=======
    /// Prints all pointers known by the memory manager
    void PrintPtrs(void);
 };
->>>>>>> 40795c21
 
 
 // Inline methods
 
-<<<<<<< HEAD
-   /// Return true if the pointer has been registered
-   bool IsKnown(const void *ptr, const std::size_t bytes = 0);
-
-   /// Return true if the pointer is an alias inside a registered memory region
-   bool IsAlias(const void *ptr, const std::size_t bytes = 0);
-
-   /// Push the data to the device
-   void Push(const void *ptr, const std::size_t bytes);
-
-   /// Pull the data from the device
-   void Pull(const void *ptr, const std::size_t bytes);
-
-   /// Enable read/write access of this memory
-   void MemEnable(const void *ptr, const std::size_t bytes);
-
-   /// Change the types of the memory spaces
-   void SetMemoryTypes(const Memory::Type host, const Memory::Type device);
-=======
 template <typename T>
 inline void Memory<T>::New(int size, MemoryType mt)
 {
@@ -631,7 +582,6 @@
    MFEM_ASSERT(Empty() || (flags & VALID_HOST), "invalid host pointer access");
    return h_ptr;
 }
->>>>>>> 40795c21
 
 template <typename T> template <typename U>
 inline Memory<T>::operator U*()
@@ -715,21 +665,12 @@
                              base.flags, flags);
 }
 
-<<<<<<< HEAD
-   /// Copies all memory to the current memory space
-   void GetAll(void);
-
-   void *New(void **ptr, const std::size_t bytes);
-   void Delete(void *ptr);
-};
-=======
 template <typename T>
 inline MemoryType Memory<T>::GetMemoryType() const
 {
    if (!(flags & REGISTERED)) { return MemoryType::HOST; }
    return MemoryManager::GetMemoryType_(h_ptr, flags);
 }
->>>>>>> 40795c21
 
 template <typename T>
 inline void Memory<T>::CopyFrom(const Memory &src, int size)
@@ -753,13 +694,6 @@
 template <typename T>
 inline void Memory<T>::CopyFromHost(const T *src, int size)
 {
-<<<<<<< HEAD
-   T *ptr;
-   const std::size_t bytes = n*sizeof(T);
-   if (!MemoryManager::Exists()) { return ::new T[n]; }
-   ptr = static_cast<T*>(mm.New((void**)&ptr, bytes));
-   return static_cast<T*>(mm.Insert(ptr, bytes));
-=======
    if (!(flags & REGISTERED))
    {
       if (h_ptr != src && size != 0)
@@ -774,31 +708,11 @@
    {
       MemoryManager::CopyFromHost_(h_ptr, src, size*sizeof(T), flags);
    }
->>>>>>> 40795c21
 }
 
 template <typename T>
 inline void Memory<T>::CopyToHost(T *dest, int size) const
 {
-<<<<<<< HEAD
-   static_assert(!std::is_void<T>::value, "Cannot Delete a void pointer. "
-                 "Explicitly provide the correct type as a template parameter.");
-   if (!ptr) { return; }
-   if (!MemoryManager::Exists()) {
-      const bool debug = MfemDebug();
-#ifdef MFEM_USE_CUDA
-      const bool use_cuda = true;
-#else
-      const bool use_cuda = false;
-#endif // MFEM_USE_CUDA
-      const bool use_mm = MemoryManager::UsingMM();
-      if ((use_cuda && debug) || (!use_cuda && use_mm)){ return; }
-      delete [] ptr;
-      return;
-   }
-   mm.Delete(ptr);
-   mm.Erase(ptr);
-=======
    if (!(flags & REGISTERED))
    {
       if (h_ptr != dest && size != 0)
@@ -812,35 +726,9 @@
    {
       MemoryManager::CopyToHost_(dest, h_ptr, size*sizeof(T), flags);
    }
->>>>>>> 40795c21
-}
-
-
-<<<<<<< HEAD
-/// Data will be pushed/pulled before the copy happens on the host or the device
-inline void *Memcpy(void *dst, const void *src, std::size_t bytes)
-{ return mm.Memcpy(dst, src, bytes); }
-
-/// Push the data to the device
-inline void Push(const void *ptr, const std::size_t bytes)
-{ mm.Push(ptr, bytes); }
-
-/// Pull the data from the device
-inline void Pull(const void *ptr, const std::size_t bytes)
-{ mm.Pull(ptr, bytes); }
-
-/// Enable read/write access of this memory
-inline void MemEnable(const void *ptr, const std::size_t bytes)
-{ mm.MemEnable(ptr, bytes); }
-
-/// Change the types of the each memory spaces
-inline void SetMemoryTypes(Memory::Type host, Memory::Type device)
-{ mm.SetMemoryTypes(host, device); }
-
-/// Change the types of the memory spaces with the same given type
-inline void SetMemoryTypes(Memory::Type both)
-{ mm.SetMemoryTypes(both, both); }
-=======
+}
+
+
 /** @brief Print the state of a Memory object based on its internal flags.
     Useful in a debugger. */
 extern void MemoryPrintFlags(unsigned flags);
@@ -848,7 +736,6 @@
 
 /// The (single) global memory manager object
 extern MemoryManager mm;
->>>>>>> 40795c21
 
 } // namespace mfem
 
