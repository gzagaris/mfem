--- conflicted
+++ resolved
@@ -31,16 +31,13 @@
 namespace mfem
 {
 
-<<<<<<< HEAD
-// TODO:WP:this is temporary
-=======
 // MFEM kernel attributes used by the mpp preprocessor
 #define MFEM_EMBED
 #define MFEM_KERNEL
 #define MFEM_TEMPLATE
 #define MFEM_RANGE(...)
 
->>>>>>> b352f2ea
+// TODO:WP:this is temporary
 // Maximum size of dofs and quads in 1D.
 const int MAX_D1D = 30;
 const int MAX_Q1D = 60;
