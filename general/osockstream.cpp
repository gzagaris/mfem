--- conflicted
+++ resolved
@@ -18,12 +18,7 @@
 {
    if (!is_open())
       std::cerr << "Unable to connect to port " << port << " on "
-<<<<<<< HEAD
-           << hostname << '\n';
+                << hostname << '\n';
 }
 
-MFEM_NAMESPACE_END();
-=======
-                << hostname << '\n';
-}
->>>>>>> 6a587967
+MFEM_NAMESPACE_END();