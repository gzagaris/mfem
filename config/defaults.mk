--- conflicted
+++ resolved
@@ -9,13 +9,14 @@
 # terms of the GNU Lesser General Public License (as published by the Free
 # Software Foundation) version 2.1 dated February 1999.
 
-# See the file INSTALL for description of the configuration options.
-
-# Default options. To replace these, copy this file to user.mk and modify it.
-
-
-# Some choices below are based on the system name:
-SYSNAME = $(shell uname -s)
+# This file describes the default MFEM build options.
+#
+# See the file INSTALL for description of these options.  You can
+# customize them below, or copy this file to user.mk and modify it.
+
+
+# Some choices below are based on the OS type:
+NOTMAC := $(subst Darwin,,$(shell uname -s))
 
 CXX = g++
 MPICXX = mpicxx
@@ -29,40 +30,15 @@
 # Install program
 INSTALL = /usr/bin/install
 
-<<<<<<< HEAD
-ifneq ($(SYSNAME),Darwin)
-=======
-STATIC = YES
-SHARED = NO
-
 ifneq ($(NOTMAC),)
->>>>>>> d9d6807a
    AR      = ar
    ARFLAGS = cruv
    RANLIB  = ranlib
-   PICFLAG = -fPIC
-   SO_EXT  = so
-   SO_VER  = so.$(MFEM_VERSION_STRING)
-   BUILD_SOFLAGS = -shared -Wl,-soname,libmfem.$(SO_VER)
-   BUILD_RPATH = -Wl,-rpath,$(BUILD_REAL_DIR)
-   INSTALL_SOFLAGS = $(BUILD_SOFLAGS)
-   INSTALL_RPATH = -Wl,-rpath,@MFEM_LIB_DIR@
 else
    # Silence "has no symbols" warnings on Mac OS X
    AR      = ar
    ARFLAGS = Scruv
    RANLIB  = ranlib -no_warning_for_no_symbols
-   PICFLAG = -fPIC
-   SO_EXT  = dylib
-   SO_VER  = $(MFEM_VERSION_STRING).dylib
-   MAKE_SOFLAGS = -Wl,-dylib,-install_name,$(1)/libmfem.$(SO_VER),\
-      -compatibility_version,$(MFEM_VERSION_STRING),\
-      -current_version,$(MFEM_VERSION_STRING),\
-      -undefined,dynamic_lookup
-   BUILD_SOFLAGS = $(subst $1 ,,$(call MAKE_SOFLAGS,$(BUILD_REAL_DIR)))
-   BUILD_RPATH = -Wl,-undefined,dynamic_lookup
-   INSTALL_SOFLAGS = $(subst $1 ,,$(call MAKE_SOFLAGS,$(MFEM_LIB_DIR)))
-   INSTALL_RPATH = -Wl,-undefined,dynamic_lookup
 endif
 
 # Set CXXFLAGS to overwrite the default selection of DEBUG_FLAGS/OPTIM_FLAGS
@@ -75,79 +51,70 @@
 # Note: symbols of the form @VAR@ will be replaced by $(VAR) in derived
 #       variables, like MFEM_FLAGS, defined in config.mk.
 
+# Command used to launch MPI jobs
+MFEM_MPIEXEC    = mpirun
+MFEM_MPIEXEC_NP = -np
+# Number of mpi tasks for parallel jobs
+MFEM_MPI_NP = 4
+
 # MFEM configuration options: YES/NO values, which are exported to config.mk and
 # config.hpp. The values below are the defaults for generating the actual values
 # in config.mk and config.hpp.
-<<<<<<< HEAD
-MFEM_USE_MPI         = YES 
-MFEM_USE_METIS_5     = YES 
-MFEM_DEBUG           = YES 
-MFEM_USE_LAPACK      = YES 
-MFEM_THREAD_SAFE     = YES 
-=======
 
 MFEM_USE_MPI         = NO
 MFEM_USE_METIS       = $(MFEM_USE_MPI)
 MFEM_USE_METIS_5     = NO
 MFEM_DEBUG           = NO
-MFEM_USE_EXCEPTIONS  = NO
 MFEM_USE_GZSTREAM    = NO
 MFEM_USE_LIBUNWIND   = NO
 MFEM_USE_LAPACK      = NO
 MFEM_THREAD_SAFE     = NO
->>>>>>> d9d6807a
 MFEM_USE_OPENMP      = NO
 MFEM_USE_MEMALLOC    = YES
-MFEM_TIMER_TYPE      = $(if $(findstring Darwin,$(SYSNAME)),0,2)
+MFEM_TIMER_TYPE      = $(if $(NOTMAC),2,4)
+MFEM_USE_SUNDIALS    = NO
 MFEM_USE_MESQUITE    = NO
-MFEM_USE_SUITESPARSE = YES
-MFEM_USE_SUPERLU     = YES
+MFEM_USE_SUITESPARSE = NO
+MFEM_USE_SUPERLU     = NO
+MFEM_USE_STRUMPACK   = NO
 MFEM_USE_GECKO       = NO
 MFEM_USE_GNUTLS      = NO
 MFEM_USE_NETCDF      = NO
-<<<<<<< HEAD
-=======
 MFEM_USE_PETSC       = NO
 MFEM_USE_MPFR        = NO
 MFEM_USE_SIDRE       = NO
-MFEM_USE_CONDUIT     = NO
-
-# Compile and link options for zlib.
-ZLIB_DIR =
-ZLIB_OPT = $(if $(ZLIB_DIR),-I$(ZLIB_DIR)/include)
-ZLIB_LIB = $(if $(ZLIB_DIR),$(ZLIB_RPATH) -L$(ZLIB_DIR)/lib ,)-lz
-ZLIB_RPATH = -Wl,-rpath,$(ZLIB_DIR)/lib
 
 LIBUNWIND_OPT = -g
 LIBUNWIND_LIB = $(if $(NOTMAC),-lunwind -ldl,)
->>>>>>> d9d6807a
 
 # HYPRE library configuration (needed to build the parallel version)
-HYPRE_DIR = @MFEM_DIR@/../hypre-AIR4/src/hypre
+HYPRE_DIR = @MFEM_DIR@/../hypre-2.10.0b/src/hypre
 HYPRE_OPT = -I$(HYPRE_DIR)/include
 HYPRE_LIB = -L$(HYPRE_DIR)/lib -lHYPRE
 
 # METIS library configuration
-ifeq ($(MFEM_USE_SUPERLU),NO)
-   METIS_DIR ?= @MFEM_DIR@/../metis-5.1.0/install/
-   METIS_OPT ?=
-   METIS_LIB ?= -L$(METIS_DIR) -lmetis
-   MFEM_USE_METIS_5 ?= NO
+ifeq ($(MFEM_USE_SUPERLU)$(MFEM_USE_STRUMPACK),NONO)
+   ifeq ($(MFEM_USE_METIS_5),NO)
+     METIS_DIR = @MFEM_DIR@/../metis-4.0
+     METIS_OPT =
+     METIS_LIB = -L$(METIS_DIR) -lmetis
+   else
+     METIS_DIR = @MFEM_DIR@/../metis-5.0
+     METIS_OPT = -I$(METIS_DIR)/include
+     METIS_LIB = -L$(METIS_DIR)/lib -lmetis
+   endif
 else
-   # ParMETIS currently needed only with SuperLU
-   METIS_DIR ?= @MFEM_DIR@/../parmetis-4.0.3/SRC
-   METIS_OPT ?=
-   METIS_LIB ?= -L$(METIS_DIR) -lparmetis -lmetis
-   MFEM_USE_METIS_5 ?= YES
+   # ParMETIS: currently needed by SuperLU or STRUMPACK. We assume that METIS 5
+   # (included with ParMETIS) is installed in the same location.
+   METIS_DIR = @MFEM_DIR@/../parmetis-4.0.3
+   METIS_OPT = -I$(METIS_DIR)/include
+   METIS_LIB = -L$(METIS_DIR)/lib -lparmetis -lmetis
+   MFEM_USE_METIS_5 = YES
 endif
 
 # LAPACK library configuration
 LAPACK_OPT =
-LAPACK_DIR ?= @MFEM_DIR@/../lapack-3.7.1
-LAPACK_LIB = -L./../lapack-3.7.1 -llapack -lblas -lgfortran
-ifeq ($(SYSNAME),Darwin)
-   LAPACK_LIB = -framework Accelerate
-endif
+LAPACK_LIB = $(if $(NOTMAC),-llapack -lblas,-framework Accelerate)
 
 # OpenMP configuration
 OPENMP_OPT = -fopenmp
@@ -156,13 +123,11 @@
 # Used when MFEM_TIMER_TYPE = 2
 POSIX_CLOCKS_LIB = -lrt
 
-<<<<<<< HEAD
-=======
 # SUNDIALS library configuration
-SUNDIALS_DIR = @MFEM_DIR@/../sundials-3.0.0
+SUNDIALS_DIR = @MFEM_DIR@/../sundials-2.7.0
 SUNDIALS_OPT = -I$(SUNDIALS_DIR)/include
 SUNDIALS_LIB = -Wl,-rpath,$(SUNDIALS_DIR)/lib -L$(SUNDIALS_DIR)/lib\
- -lsundials_arkode -lsundials_cvode -lsundials_nvecserial -lsundials_kinsol
+  -lsundials_arkode -lsundials_cvode -lsundials_nvecserial -lsundials_kinsol
 
 ifeq ($(MFEM_USE_MPI),YES)
    SUNDIALS_LIB += -lsundials_nvecparhyp -lsundials_nvecparallel
@@ -170,36 +135,50 @@
 # If SUNDIALS was built with KLU:
 # MFEM_USE_SUITESPARSE = YES
 
->>>>>>> d9d6807a
 # MESQUITE library configuration
 MESQUITE_DIR = @MFEM_DIR@/../mesquite-2.99
 MESQUITE_OPT = -I$(MESQUITE_DIR)/include
 MESQUITE_LIB = -L$(MESQUITE_DIR)/lib -lmesquite
 
 # SuiteSparse library configuration
-<<<<<<< HEAD
-LIB_RT = -lrt
-ifeq ($(SYSNAME),Darwin)
-   LIB_RT =
-endif
-SUITESPARSE_DIR = @MFEM_DIR@/../SuiteSparse/
-SUITESPARSE_OPT = -I$(SUITESPARSE_DIR)/include 
+LIB_RT = $(if $(NOTMAC),-lrt,)
+SUITESPARSE_DIR = @MFEM_DIR@/../SuiteSparse
+SUITESPARSE_OPT = -I$(SUITESPARSE_DIR)/include
 SUITESPARSE_LIB = -L$(SUITESPARSE_DIR)/lib -lklu -lbtf -lumfpack -lcholmod\
  -lcolamd -lamd -lcamd -lccolamd -lsuitesparseconfig $(LIB_RT) $(METIS_LIB)\
  $(LAPACK_LIB)
-=======
-LIB_RT = $(if $(NOTMAC),-lrt,)
-SUITESPARSE_DIR = @MFEM_DIR@/../SuiteSparse
-SUITESPARSE_OPT = -I$(SUITESPARSE_DIR)/include
-SUITESPARSE_LIB = -Wl,-rpath,$(SUITESPARSE_DIR)/lib -L$(SUITESPARSE_DIR)/lib\
- -lklu -lbtf -lumfpack -lcholmod -lcolamd -lamd -lcamd -lccolamd\
- -lsuitesparseconfig $(LIB_RT) $(METIS_LIB) $(LAPACK_LIB)
->>>>>>> d9d6807a
 
 # SuperLU library configuration
 SUPERLU_DIR = @MFEM_DIR@/../SuperLU_DIST_5.1.0
 SUPERLU_OPT = -I$(SUPERLU_DIR)/SRC
-SUPERLU_LIB = -Wl,-rpath,$(SUPERLU_DIR)/SRC -L$(SUPERLU_DIR)/SRC -lsuperlu_dist
+SUPERLU_LIB = -L$(SUPERLU_DIR)/SRC -lsuperlu_dist
+
+# SCOTCH library configuration (required by STRUMPACK)
+SCOTCH_DIR = @MFEM_DIR@/../scotch_6.0.4
+SCOTCH_OPT = -I$(SCOTCH_DIR)/include
+SCOTCH_LIB = -L$(SCOTCH_DIR)/lib -lptscotch -lptscotcherr -lscotch -lscotcherr\
+ -lpthread
+
+# SCALAPACK library configuration (required by STRUMPACK)
+SCALAPACK_DIR = @MFEM_DIR@/../scalapack-2.0.2
+SCALAPACK_OPT = -I$(SCALAPACK_DIR)/SRC
+SCALAPACK_LIB = -L$(SCALAPACK_DIR)/lib -lscalapack $(LAPACK_LIB)
+
+# MPI Fortran library, needed e.g. by STRUMPACK
+# MPICH:
+MPI_FORTRAN_LIB = -lmpifort
+# OpenMPI:
+# MPI_FORTRAN_LIB = -lmpi_mpifh
+# Additional Fortan library:
+# MPI_FORTRAN_LIB += -lgfortran
+
+# STRUMPACK library configuration
+STRUMPACK_DIR = @MFEM_DIR@/../STRUMPACK-build
+STRUMPACK_OPT = -I$(STRUMPACK_DIR)/include $(SCOTCH_OPT)
+# If STRUMPACK was build with OpenMP support, the following may be need:
+# STRUMPACK_OPT += $(OPENMP_OPT)
+STRUMPACK_LIB = -L$(STRUMPACK_DIR)/lib -lstrumpack $(MPI_FORTRAN_LIB)\
+ $(SCOTCH_LIB) $(SCALAPACK_LIB)
 
 # Gecko library configuration
 GECKO_DIR = @MFEM_DIR@/../gecko
@@ -211,61 +190,47 @@
 GNUTLS_LIB = -lgnutls
 
 # NetCDF library configuration
-NETCDF_DIR = $(HOME)/local
-HDF5_DIR   = $(HOME)/local
-NETCDF_OPT = -I$(NETCDF_DIR)/include -I$(HDF5_DIR)/include $(ZLIB_OPT)
-NETCDF_LIB = -Wl,-rpath,$(NETCDF_DIR)/lib -L$(NETCDF_DIR)/lib\
- -Wl,-rpath,$(HDF5_DIR)/lib -L$(HDF5_DIR)/lib\
- -lnetcdf -lhdf5_hl -lhdf5 $(ZLIB_LIB)
-
-<<<<<<< HEAD
-=======
+NETCDF_DIR  = $(HOME)/local
+HDF5_DIR    = $(HOME)/local
+ZLIB_DIR    = $(HOME)/local
+NETCDF_OPT  = -I$(NETCDF_DIR)/include
+NETCDF_LIB  = -L$(NETCDF_DIR)/lib -lnetcdf -L$(HDF5_DIR)/lib -lhdf5_hl -lhdf5\
+ -L$(ZLIB_DIR)/lib -lz
+
 # PETSc library configuration (version greater or equal to 3.8 or the dev branch)
-PETSC_ARCH := arch-linux2-c-debug
-PETSC_DIR  := $(MFEM_DIR)/../petsc/$(PETSC_ARCH)
-PETSC_VARS := $(PETSC_DIR)/lib/petsc/conf/petscvariables
-PETSC_FOUND := $(if $(wildcard $(PETSC_VARS)),YES,)
-PETSC_INC_VAR = PETSC_CC_INCLUDES
-PETSC_LIB_VAR = PETSC_EXTERNAL_LIB_BASIC
-ifeq ($(PETSC_FOUND),YES)
-   PETSC_OPT := $(shell sed -n "s/$(PETSC_INC_VAR) = *//p" $(PETSC_VARS))
-   PETSC_LIB := $(shell sed -n "s/$(PETSC_LIB_VAR) = *//p" $(PETSC_VARS))
-   PETSC_LIB := -Wl,-rpath,$(abspath $(PETSC_DIR))/lib\
-      -L$(abspath $(PETSC_DIR))/lib -lpetsc $(PETSC_LIB)
+ifeq ($(MFEM_USE_PETSC),YES)
+   PETSC_ARCH:=arch-linux2-c-debug
+   PETSC_DIR := $(MFEM_DIR)/../petsc/$(PETSC_ARCH)
+   PETSC_PC  := $(PETSC_DIR)/lib/pkgconfig/PETSc.pc
+   $(if $(wildcard $(PETSC_PC)),,$(error PETSc config not found - $(PETSC_PC)))
+   PETSC_OPT := $(shell sed -n "s/Cflags: *//p" $(PETSC_PC))
+   PETSC_LIBS_PRIVATE := $(shell sed -n "s/Libs\.private: *//p" $(PETSC_PC))
+   PETSC_LIB := -Wl,-rpath -Wl,$(abspath $(PETSC_DIR))/lib\
+ -L$(abspath $(PETSC_DIR))/lib -lpetsc $(PETSC_LIBS_PRIVATE)
 endif
 
 # MPFR library configuration
 MPFR_OPT =
 MPFR_LIB = -lmpfr
 
-# Conduit and required libraries configuration
-CONDUIT_DIR = @MFEM_DIR@/../conduit
-CONDUIT_OPT = -I$(CONDUIT_DIR)/include/conduit
-CONDUIT_LIB = \
-   -Wl,-rpath,$(CONDUIT_DIR)/lib -L$(CONDUIT_DIR)/lib \
-   -lconduit -lconduit_relay -lconduit_blueprint  -ldl
-
-# Check if Conduit was built with hdf5 support, by looking
-# for the relay hdf5 header
-CONDUIT_HDF5_HEADER=$(CONDUIT_DIR)/include/conduit/conduit_relay_hdf5.hpp
-ifneq (,$(wildcard $(CONDUIT_HDF5_HEADER)))
-   CONDUIT_OPT += -I$(HDF5_DIR)/include
-   CONDUIT_LIB += -Wl,-rpath,$(HDF5_DIR)/lib -L$(HDF5_DIR)/lib \
-                  -lhdf5 $(ZLIB_LIB)
-endif
-
 # Sidre and required libraries configuration
 # Be sure to check the HDF5_DIR (set above) is correct
 SIDRE_DIR = @MFEM_DIR@/../axom
+CONDUIT_DIR = @MFEM_DIR@/../conduit
 SIDRE_OPT = -I$(SIDRE_DIR)/include -I$(CONDUIT_DIR)/include/conduit\
  -I$(HDF5_DIR)/include
 SIDRE_LIB = \
-   -Wl,-rpath,$(SIDRE_DIR)/lib -L$(SIDRE_DIR)/lib \
-   -Wl,-rpath,$(CONDUIT_DIR)/lib -L$(CONDUIT_DIR)/lib \
-   -Wl,-rpath,$(HDF5_DIR)/lib -L$(HDF5_DIR)/lib \
-   -lsidre -lslic -laxom_utils -lconduit -lconduit_relay -lhdf5 $(ZLIB_LIB) -ldl
-
->>>>>>> d9d6807a
+   -L$(SIDRE_DIR)/lib \
+   -L$(CONDUIT_DIR)/lib \
+   -Wl,-rpath -Wl,$(CONDUIT_DIR)/lib \
+   -L$(HDF5_DIR)/lib \
+   -Wl,-rpath -Wl,$(HDF5_DIR)/lib \
+   -lsidre -lslic -laxom_utils -lconduit -lconduit_relay -lhdf5 -lz -ldl
+
+ifeq ($(MFEM_USE_MPI),YES)
+   SIDRE_LIB += -lspio
+endif
+
 # If YES, enable some informational messages
 VERBOSE = NO
 
