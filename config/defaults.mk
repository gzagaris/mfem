--- conflicted
+++ resolved
@@ -105,10 +105,8 @@
 MFEM_USE_PETSC       = NO
 MFEM_USE_MPFR        = NO
 MFEM_USE_SIDRE       = NO
-<<<<<<< HEAD
 MFEM_USE_CUDAUM      = NO
 MFEM_USE_ACROTENSOR  = NO
-=======
 MFEM_USE_CONDUIT     = NO
 
 # Compile and link options for zlib.
@@ -116,7 +114,6 @@
 ZLIB_OPT = $(if $(ZLIB_DIR),-I$(ZLIB_DIR)/include)
 ZLIB_LIB = $(if $(ZLIB_DIR),$(ZLIB_RPATH) -L$(ZLIB_DIR)/lib ,)-lz
 ZLIB_RPATH = -Wl,-rpath,$(ZLIB_DIR)/lib
->>>>>>> d9d6807a
 
 LIBUNWIND_OPT = -g
 LIBUNWIND_LIB = $(if $(NOTMAC),-lunwind -ldl,)
