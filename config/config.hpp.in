--- conflicted
+++ resolved
@@ -44,10 +44,9 @@
 // If not defined, an option is selected automatically.
 // #define MFEM_TIMER_TYPE @MFEM_TIMER_TYPE@
 
-<<<<<<< HEAD
 // Enable MFEM functionality based on the Sundials libraries.
 // #define MFEM_USE_SUNDIALS
-=======
+
 // Enable MFEM functionality based on the Mesquite library.
 // #define MFEM_USE_MESQUITE
 
@@ -65,7 +64,6 @@
 
 // Enable functionality based on the NetCDF library (reading CUBIT files)
 // #define MFEM_USE_NETCDF
->>>>>>> 64d53227
 
 // Windows specific options
 #ifdef _WIN32
