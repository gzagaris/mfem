// Copyright (c) 2010, Lawrence Livermore National Security, LLC. Produced at
// the Lawrence Livermore National Laboratory. LLNL-CODE-443211. All Rights
// reserved. See file COPYRIGHT for details.
//
// This file is part of the MFEM library. For more information and source code
// availability see http://mfem.org.
//
// MFEM is free software; you can redistribute it and/or modify it under the
// terms of the GNU Lesser General Public License (as published by the Free
// Software Foundation) version 2.1 dated February 1999.

#ifndef MFEM_CONFIG_HEADER
#define MFEM_CONFIG_HEADER

// MFEM version: integer of the form: (major*100 + minor)*100 + patch.
// #define MFEM_VERSION @MFEM_VERSION@

// MFEM version string of the form "3.3" or "3.3.1".
// #define MFEM_VERSION_STRING "@MFEM_VERSION_STRING@"

// MFEM version type, see the MFEM_VERSION_TYPE_* constants below.
#define MFEM_VERSION_TYPE ((MFEM_VERSION)%2)

// MFEM version type constants.
#define MFEM_VERSION_TYPE_RELEASE 0
#define MFEM_VERSION_TYPE_DEVELOPMENT 1

// Separate MFEM version numbers for major, minor, and patch.
#define MFEM_VERSION_MAJOR ((MFEM_VERSION)/10000)
#define MFEM_VERSION_MINOR (((MFEM_VERSION)/100)%100)
#define MFEM_VERSION_PATCH ((MFEM_VERSION)%100)

// The absolute path of the MFEM source prefix
// #define MFEM_SOURCE_DIR "@MFEM_SOURCE_DIR@"

// The absolute path of the MFEM installation prefix
// #define MFEM_INSTALL_DIR "@MFEM_INSTALL_DIR@"

// Description of the git commit used to build MFEM.
// #define MFEM_GIT_STRING "@MFEM_GIT_STRING@"

// Build the parallel MFEM library.
// Requires an MPI compiler, and the libraries HYPRE and METIS.
// #define MFEM_USE_MPI

// Enable debug checks in MFEM.
// #define MFEM_DEBUG

// Throw an exception on errors.
// #define MFEM_USE_EXCEPTIONS

// Enable gzstream in MFEM.
// #define MFEM_USE_GZSTREAM

// Enable backtraces for mfem_error through libunwind.
// #define MFEM_USE_LIBUNWIND

// Enable MFEM features that use the METIS library (parallel MFEM).
// #define MFEM_USE_METIS

// Enable this option if linking with METIS version 5 (parallel MFEM).
// #define MFEM_USE_METIS_5

// Use LAPACK routines for various dense linear algebra operations.
// #define MFEM_USE_LAPACK

// Use thread-safe implementation. This comes at the cost of extra memory
// allocation and de-allocation.
// #define MFEM_THREAD_SAFE

// Enable the OpenMP backend.
// #define MFEM_USE_OPENMP

// [Deprecated] Enable experimental OpenMP support. Requires MFEM_THREAD_SAFE.
// #define MFEM_USE_LEGACY_OPENMP

// Internal MFEM option: enable group/batch allocation for some small objects.
// #define MFEM_USE_MEMALLOC

// Which library functions to use in class StopWatch for measuring time.
// For a list of the available options, see INSTALL.
// If not defined, an option is selected automatically.
// #define MFEM_TIMER_TYPE @MFEM_TIMER_TYPE@

// Enable MFEM functionality based on the SUNDIALS libraries.
// #define MFEM_USE_SUNDIALS

// Enable MFEM functionality based on the Mesquite library.
// #define MFEM_USE_MESQUITE

// Enable MFEM functionality based on the SuiteSparse library.
// #define MFEM_USE_SUITESPARSE

// Enable MFEM functionality based on the SuperLU library.
// #define MFEM_USE_SUPERLU

// Enable MFEM functionality based on the STRUMPACK library.
// #define MFEM_USE_STRUMPACK

// Enable functionality based on the Gecko library
// #define MFEM_USE_GECKO

// Enable secure socket streams based on the GNUTLS library
// #define MFEM_USE_GNUTLS

// Enable Sidre support
// #define MFEM_USE_SIDRE

// Enable Conduit support
// #define MFEM_USE_CONDUIT

// Enable functionality based on the NetCDF library (reading CUBIT files)
// #define MFEM_USE_NETCDF

// Enable functionality based on the PETSc library
// #define MFEM_USE_PETSC

// Enable functionality based on the MPFR library.
// #define MFEM_USE_MPFR

// Enable MFEM functionality based on the PUMI library
// #define MFEM_USE_PUMI

<<<<<<< HEAD
// Enable MFEM functionality based on the GSLIB library
// #define MFEM_USE_GSLIB

// Build the GPU/CUDA-enabled version of the MFEM library.
=======
// Build the NVIDIA GPU/CUDA-enabled version of the MFEM library.
>>>>>>> c55c80d1
// Requires a CUDA compiler (nvcc).
// #define MFEM_USE_CUDA

// Build the AMD GPU/HIP-enabled version of the MFEM library.
// Requires a HIP compiler (hipcc).
// #define MFEM_USE_HIP

// Enable functionality based on the RAJA library.
// #define MFEM_USE_RAJA

// Enable functionality based on the OCCA library.
// #define MFEM_USE_OCCA

// Version of HYPRE used for building MFEM.
// #define MFEM_HYPRE_VERSION @MFEM_HYPRE_VERSION@

// Macro defined when PUMI is built with support for the Simmetrix SimModSuite
// library.
// #define MFEM_USE_SIMMETRIX

#endif // MFEM_CONFIG_HEADER<|MERGE_RESOLUTION|>--- conflicted
+++ resolved
@@ -121,14 +121,10 @@
 // Enable MFEM functionality based on the PUMI library
 // #define MFEM_USE_PUMI
 
-<<<<<<< HEAD
 // Enable MFEM functionality based on the GSLIB library
 // #define MFEM_USE_GSLIB
 
-// Build the GPU/CUDA-enabled version of the MFEM library.
-=======
 // Build the NVIDIA GPU/CUDA-enabled version of the MFEM library.
->>>>>>> c55c80d1
 // Requires a CUDA compiler (nvcc).
 // #define MFEM_USE_CUDA
 
