// Copyright (c) 2010, Lawrence Livermore National Security, LLC. Produced at
// the Lawrence Livermore National Laboratory. LLNL-CODE-443211. All Rights
// reserved. See file COPYRIGHT for details.
//
// This file is part of the MFEM library. For more information and source code
// availability see http://mfem.org.
//
// MFEM is free software; you can redistribute it and/or modify it under the
// terms of the GNU Lesser General Public License (as published by the Free
// Software Foundation) version 2.1 dated February 1999.

#ifndef MFEM_PNCMESH
#define MFEM_PNCMESH

#include "../config/config.hpp"

#ifdef MFEM_USE_MPI

#include <map>
#include <set>

#include "ncmesh.hpp"
#include "../general/communication.hpp"
#include "../general/sort_pairs.hpp"

namespace mfem
{

class FiniteElementSpace;


/** \brief A parallel extension of the NCMesh class.
 *
 *  The basic idea (and assumption) is that all processors share the coarsest
 *  layer ("root elements"). This has the advantage that refinements can easily
 *  be exchanged between processors when rebalancing since individual elements
 *  can be uniquely identified by the index of the root element and a path in
 *  the refinement tree.
 *
 *  Each leaf element is owned by one of the processors (NCMesh::Element::rank).
 *  The underlying NCMesh stores not only elements for the current ('MyRank')
 *  processor, but also a minimal layer of adjacent "ghost" elements owned by
 *  other processors. The ghost layer is synchronized after refinement.
 *
 *  The ghost layer contains all vertex-, edge- and face-neighbors of the
 *  current processor's region. It is used to determine constraining relations
 *  and ownership of DOFs on the processor boundary. Ghost elements are never
 *  seen by the rest of MFEM as they are skipped when a Mesh is created from
 *  the NCMesh.
 *
 *  The processor that owns a vertex, edge or a face (and in turn its DOFs) is
 *  currently defined to be the one with the lowest rank in the group of
 *  processors that share the entity.
 *
 *  Vertices, edges and faces that are not owned by this ('MyRank') processor
 *  are ghosts, and are numbered after all real vertices/edges/faces, i.e.,
 *  they have indices greater than NVertices, NEdges, NFaces, respectively.
 *
 *  A shared vertex/edge/face is identified in an interprocessor message by a
 *  pair of numbers. The first number specifies an element in an ElementSet
 *  (typically sent at the beginning of the message) that contains the v/e/f.
 *  The second number is the local index of the v/e/f in that element.
 */
class ParNCMesh : public NCMesh
{
public:
   ParNCMesh(MPI_Comm comm, const NCMesh& ncmesh);

   ParNCMesh(const ParNCMesh &other);

   virtual ~ParNCMesh();

   /** An override of NCMesh::Refine, which is called eventually, after making
       sure that refinements that occur on the processor boundary are sent to
       the neighbor processors so they can keep their ghost layers up to date.*/
   virtual void Refine(const Array<Refinement> &refinements);

   /// Parallel version of NCMesh::LimitNCLevel.
   virtual void LimitNCLevel(int max_nc_level);

   /** Parallel version of NCMesh::CheckDerefinementNCLevel. */
   virtual void CheckDerefinementNCLevel(const Table &deref_table,
                                         Array<int> &level_ok, int max_nc_level);

   /** Parallel reimplementation of NCMesh::Derefine, keeps ghost layers
       in sync. The interface is identical. */
   virtual void Derefine(const Array<int> &derefs);

   /** Migrate leaf elements of the global refinement hierarchy (including ghost
       elements) so that each processor owns the same number of leaves (+-1). */
   void Rebalance();


   // interface for ParFiniteElementSpace

   int GetNElements() const { return NElements; }

   int GetNGhostVertices() const { return NGhostVertices; }
   int GetNGhostEdges() const { return NGhostEdges; }
   int GetNGhostPlanars() const { return NGhostPlanars; }
   int GetNGhostFaces() const { return NGhostFaces; }
   int GetNGhostElements() const { return NGhostElements; }

   Geometry::Type GetGhostFaceGeometry(int ghost_face_id) const
   { return Geometry::SQUARE; }

   // Return a list of vertices/edges/faces shared by this processor and at
   // least one other processor. These are subsets of NCMesh::<entity>_list. */
   const NCList& GetSharedVertices() { GetVertexList(); return shared_vertices; }
   const NCList& GetSharedEdges() { GetEdgeList(); return shared_edges; }
   const NCList& GetSharedPlanars() { GetPlanarList(); return shared_planars; }
   const NCList& GetSharedFaces() { GetFaceList(); return shared_faces; }

   /// Helper to get shared vertices/edges/faces ('entity' == 0/1/2 resp.).
   const NCList& GetSharedList(int entity)
   {
      switch (entity)
      {
         case 0: return GetSharedVertices();
         case 1: return GetSharedEdges();
         default: return GetSharedFaces();
      }
   }

   /// Helper to get shared vertices/edges/faces ('entity' == 0/1/2 resp.).
      const NCList& GetSharedList4D(int entity)
      {
         switch (entity)
         {
            case 0: return GetSharedVertices();
            case 1: return GetSharedEdges();
            case 2: return GetSharedPlanars();
            default: return GetSharedFaces();
         }
      }

   /// Return (shared) face orientation relative to its owner element.
   int GetFaceOrientation(int index) const
   {
      return (index < NFaces) ? face_orient[index] : 0;
   }

   typedef short GroupId;
   typedef std::vector<int> CommGroup;

   /// Return vertex/edge/face ('entity' == 0/1/2, resp.) owner.
   GroupId GetEntityOwnerId(int entity, int index)
   {
      MFEM_ASSERT(entity >= 0 && entity < max_entity, "");
      MFEM_ASSERT(index >= 0, "");
      if (!entity_owner[entity].Size())
      {
         if (Dim == 4) { GetSharedList4D(entity); }
         else { GetSharedList(entity); }
      }
      return entity_owner[entity][index];
   }

   /** Return the P matrix communication group ID for a vertex/edge/face.
       The groups are calculated specifically to match the P matrix
       construction algorithm and its communication pattern. */
   GroupId GetEntityGroupId(int entity, int index)
   {
      MFEM_ASSERT(entity >= 0 && entity < max_entity, "");
      MFEM_ASSERT(index >= 0, "");
      if (!entity_pmat_group[entity].Size())
      {
         CalculatePMatrixGroups();
      }
      return entity_pmat_group[entity][index];
   }

   /// Return a list of ranks contained in the group of the given ID.
   const CommGroup& GetGroup(GroupId id) const
   {
      MFEM_ASSERT(id >= 0, "");
      return groups[id];
   }

   /// Return true if group 'id' contains the given rank.
   bool GroupContains(GroupId id, int rank) const;

   /// Return true if the specified vertex/edge/face is a ghost.
   bool IsGhost(int entity, int index) const
   {
      switch (entity)
      {
         case 0: return index >= NVertices;
         case 1: return index >= NEdges;
         default: return index >= NFaces;
      }
   }
   bool IsGhost4D(int entity, int index) const
   {
      switch (entity)
      {
         case 0: return index >= NVertices;
         case 1: return index >= NEdges;
         case 2: return index >= NPlanars;
         default: return index >= NFaces;
      }
   }

   /** Returns owner processor for element 'index'. This is normally MyRank but
       for index >= NElements (i.e., for ghosts) it may be something else. */
   int ElementRank(int index) const
   {
      return elements[leaf_elements[index]].rank;
   }


   // utility

   int GetMyRank() const { return MyRank; }

   /// Use the communication pattern from last Rebalance() to send element DOFs.
   void SendRebalanceDofs(int old_ndofs, const Table &old_element_dofs,
                          long old_global_offset, FiniteElementSpace* space);

   /// Receive element DOFs sent by SendRebalanceDofs().
   void RecvRebalanceDofs(Array<int> &elements, Array<long> &dofs);

   /** Get previous indices (pre-Rebalance) of current elements. Index of -1
       indicates that an element didn't exist in the mesh before. */
   const Array<int>& GetRebalanceOldIndex() const { return old_index_or_rank; }

   /** Get previous (pre-Derefine) fine element ranks. This complements the
       CoarseFineTransformations::embeddings array in parallel. */
   const Array<int>& GetDerefineOldRanks() const { return old_index_or_rank; }

   /** Exchange element data for derefinements that straddle processor
       boundaries. 'elem_data' is enlarged and filled with ghost values. */
   template<typename Type>
   void SynchronizeDerefinementData(Array<Type> &elem_data,
                                    const Table &deref_table);

   /** Extension of NCMesh::GetBoundaryClosure. Filters out ghost vertices and
       ghost edges from 'bdr_vertices' and 'bdr_edges'. */
   virtual void GetBoundaryClosure(const Array<int> &bdr_attr_is_ess,
                                   Array<int> &bdr_vertices,
                                   Array<int> &bdr_edges);

   /// Save memory by releasing all non-essential and cached data.
   virtual void Trim();

   /// Return total number of bytes allocated.
   long MemoryUsage(bool with_base = true) const;

   int PrintMemoryDetail(bool with_base = true) const;

   /** Extract a debugging Mesh containing all leaf elements, including ghosts.
       The debug mesh will have element attributes set to element rank + 1. */
   void GetDebugMesh(Mesh &debug_mesh) const;


protected: // interface for ParMesh

   friend class ParMesh;

   /** For compatibility with conforming code in ParMesh and ParFESpace.
       Initializes shared structures in ParMesh: gtopo, shared_*, group_s*, s*_l*.
       The ParMesh then acts as a parallel mesh cut along the NC interfaces. */
   void GetConformingSharedStructures(class ParMesh &pmesh);

   /** Populate face neighbor members of ParMesh from the ghost layer, without
       communication. */
   void GetFaceNeighbors(class ParMesh &pmesh);


protected: // implementation

   MPI_Comm MyComm;
   int NRanks, MyRank;

   int NGhostVertices, NGhostEdges, NGhostPlanars, NGhostFaces;
   int NElements, NGhostElements;

   typedef std::vector<CommGroup> GroupList;
   typedef std::map<CommGroup, GroupId> GroupMap;

   GroupList groups;  // comm group list; NOTE: groups[0] = { MyRank }
   GroupMap group_id; // search index over groups

   int face_entity_index;
   int max_entity;
   // owner rank for each vertex, edge and face (encoded as singleton groups)
<<<<<<< HEAD
   Array<GroupId> entity_owner[4];
   // P matrix comm pattern groups for each vertex, edge, planar (4D) and face (0/1/2/3)
   Array<GroupId> entity_pmat_group[4];
=======
   Array<GroupId> entity_owner[3];
   // P matrix comm pattern groups for each vertex/edge/face (0/1/2)
   Array<GroupId> entity_pmat_group[3];
>>>>>>> 8bb83a03

   // ParMesh-compatible (conforming) groups for each vertex/edge/face (0/1/2)
   Array<GroupId> entity_conf_group[3];
   // ParMesh compatibility helper arrays to order groups, also temporary
   Array<int> leaf_glob_order, entity_elem_local[3];

   // lists of vertices/edges/faces shared by us and at least one more processor
   NCList shared_vertices, shared_edges, shared_planars, shared_faces;

   Array<char> face_orient; // see CalcFaceOrientations

   /** Type of each leaf element:
         1 - our element (rank == MyRank),
         3 - our element, and neighbor to the ghost layer,
         2 - ghost layer element (existing element, but rank != MyRank),
         0 - element beyond the ghost layer, may not be a real element.
       Note: indexed by Element::index. See also UpdateLayers(). */
   Array<char> element_type;

   Array<int> ghost_layer;    ///< list of elements whose 'element_type' == 2.
   Array<int> boundary_layer; ///< list of type 3 elements

   virtual void Update();

   virtual bool IsGhost(const Element& el) const
   { return el.rank != MyRank; }

   virtual int GetNumGhostElements() const { return NGhostElements; }
   virtual int GetNumGhostVertices() const { return NGhostVertices; }

   /// Return the processor number for a global element number.
   int Partition(long index, long total_elements) const
   { return index * NRanks / total_elements; }

   /// Helper to get the partitioning when the serial mesh gets split initially
   int InitialPartition(int index) const
   { return Partition(index, leaf_elements.Size()); }

   /// Return the global index of the first element owned by processor 'rank'.
   long PartitionFirstIndex(int rank, long total_elements) const
   { return (rank * total_elements + NRanks-1) / NRanks; }

   virtual void UpdateVertices();
   virtual void AssignLeafIndices();
   virtual void OnMeshUpdated(Mesh *mesh);

   virtual void BuildFaceList();
   virtual void BuildPlanarList();
   virtual void BuildEdgeList();
   virtual void BuildVertexList();

<<<<<<< HEAD
   virtual void ElementSharesFace(int elem, int face);
   virtual void ElementSharesPlanar(int elem, int planar);
   virtual void ElementSharesEdge(int elem, int enode);
   virtual void ElementSharesVertex(int elem, int vnode);
=======
   virtual void ElementSharesFace(int elem, int local, int face);
   virtual void ElementSharesEdge(int elem, int local, int enode);
   virtual void ElementSharesVertex(int elem, int local, int vnode);
>>>>>>> 8bb83a03

   GroupId GetGroupId(const CommGroup &group);
   GroupId GetSingletonGroup(int rank);

   Array<int> tmp_owner; // temporary
   Array<char> tmp_shared_flag; // temporary
   Array<Connection> entity_index_rank[4]; // temporary

   void InitOwners(int num, Array<GroupId> &entity_owner);
   void MakeSharedList(const NCList &list, NCList &shared);

   void AddConnections(int entity, int index, const Array<int> &ranks);
   void CalculatePMatrixGroups();
   void CalculatePMatrixGroups4D();
   void CreateGroups(int nentities, Array<Connection> &index_rank,
                     Array<GroupId> &entity_group);

   static int get_face_orientation(Face &face, Element &e1, Element &e2,
                                   int local[2] = NULL /* optional output */);
   void CalcFaceOrientations();

   void UpdateLayers();

   void MakeSharedTable(int ngroups, int ent, Array<int> &shared_local,
                        Table &group_shared);

   /** Uniquely encodes a set of leaf elements in the refinement hierarchy of
       an NCMesh. Can be dumped to a stream, sent to another processor, loaded,
       and decoded to identify the same set of elements (refinements) in a
       different but compatible NCMesh. The encoding can optionally include
       the refinement types needed to reach the leaves, so the element set can
       be decoded (recreated) even if the receiver has an incomplete tree. */
   class ElementSet
   {
   public:
      ElementSet(NCMesh *ncmesh = NULL, bool include_ref_types = false)
         : ncmesh(ncmesh), include_ref_types(include_ref_types) {}
      ElementSet(const ElementSet &other);

      void Encode(const Array<int> &elements);
      void Dump(std::ostream &os) const;

      void Load(std::istream &is);
      void Decode(Array<int> &elements) const;

      void SetNCMesh(NCMesh *ncmesh) { this->ncmesh = ncmesh; }
      const NCMesh* GetNCMesh() const { return ncmesh; }

   protected:
      Array<unsigned char> data; ///< encoded refinement (sub-)trees
      NCMesh* ncmesh;
      bool include_ref_types;

      void EncodeTree(int elem);
      void DecodeTree(int elem, int &pos, Array<int> &elements) const;

      void WriteInt(int value);
      int  GetInt(int pos) const;
      void FlagElements(const Array<int> &elements, char flag);
   };

   /** Adjust some of the MeshIds before encoding for recipient 'rank', so that
       they only reference elements that exist in the recipient's ref. tree. */
   void AdjustMeshIds(Array<MeshId> ids[], int rank);

   void ChangeVertexMeshIdElement(NCMesh::MeshId &id, int elem);
   void ChangeEdgeMeshIdElement(NCMesh::MeshId &id, int elem);
   void ChangeRemainingMeshIds(Array<MeshId> &ids, int pos,
                               const Array<Pair<int, int> > &find);

   // Write/read a processor-independent encoding of vertex/edge/face IDs.
   void EncodeMeshIds(std::ostream &os, Array<MeshId> ids[]);
   void DecodeMeshIds(std::istream &is, Array<MeshId> ids[]);

   // Write/read comm groups and a list of their IDs.
   void EncodeGroups(std::ostream &os, const Array<GroupId> &ids);
   void DecodeGroups(std::istream &is, Array<GroupId> &ids);

   bool CheckElementType(int elem, int type);

   Array<int> tmp_neighbors; // temporary, used by ElementNeighborProcessors

   /** Return a list of processors that own elements in the immediate
       neighborhood of 'elem' (i.e., vertex, edge and face neighbors),
       and are not 'MyRank'. */
   void ElementNeighborProcessors(int elem, Array<int> &ranks);

   /** Get a list of ranks that own elements in the neighborhood of our region.
       NOTE: MyRank is not included. */
   void NeighborProcessors(Array<int> &neighbors);

   /** Traverse the (local) refinement tree and determine which subtrees are
       no longer needed, i.e., their leaves are not owned by us nor are they our
       ghosts. These subtrees are then derefined. */
   void Prune();

   /// Internal. Recursive part of Prune().
   bool PruneTree(int elem);


   /** A base for internal messages used by Refine(), Derefine() and Rebalance().
    *  Allows sending values associated with elements in a set.
    *  If RefType == true, the element set is recreated on the receiving end.
    */
   template<class ValueType, bool RefTypes, int Tag>
   class ElementValueMessage : public VarMessage<Tag>
   {
   public:
      using VarMessage<Tag>::data;
      std::vector<int> elements;
      std::vector<ValueType> values;

      int Size() const { return elements.size(); }
      void Reserve(int size) { elements.reserve(size); values.reserve(size); }

      void Add(int elem, ValueType val)
      { elements.push_back(elem); values.push_back(val); }

      /// Set pointer to ParNCMesh (needed to encode the message).
      void SetNCMesh(ParNCMesh* pncmesh) { this->pncmesh = pncmesh; }

      ElementValueMessage() : pncmesh(NULL) {}

   protected:
      ParNCMesh* pncmesh;

      virtual void Encode(int);
      virtual void Decode(int);
   };

   /** Used by ParNCMesh::Refine() to inform neighbors about refinements at
    *  the processor boundary. This keeps their ghost layers synchronized.
    */
   class NeighborRefinementMessage : public ElementValueMessage<char, false, 289>
   {
   public:
      void AddRefinement(int elem, char ref_type) { Add(elem, ref_type); }
      typedef std::map<int, NeighborRefinementMessage> Map;
   };

   /** Used by ParNCMesh::Derefine() to keep the ghost layers synchronized.
    */
   class NeighborDerefinementMessage : public ElementValueMessage<int, false, 290>
   {
   public:
      void AddDerefinement(int elem, int rank) { Add(elem, rank); }
      typedef std::map<int, NeighborDerefinementMessage> Map;
   };

   /** Used in Step 2 of Rebalance() to synchronize new rank assignments in
    *  the ghost layer.
    */
   class NeighborElementRankMessage : public ElementValueMessage<int, false, 156>
   {
   public:
      void AddElementRank(int elem, int rank) { Add(elem, rank); }
      typedef std::map<int, NeighborElementRankMessage> Map;
   };

   /** Used by Rebalance() to send elements and their ranks. Note that
    *  RefTypes == true which means the refinement hierarchy will be recreated
    *  on the receiving side.
    */
   class RebalanceMessage : public ElementValueMessage<int, true, 157>
   {
   public:
      void AddElementRank(int elem, int rank) { Add(elem, rank); }
      typedef std::map<int, RebalanceMessage> Map;
   };

   /** Allows migrating element data (DOFs) after Rebalance().
    *  Used by SendRebalanceDofs and RecvRebalanceDofs.
    */
   class RebalanceDofMessage : public VarMessage<158>
   {
   public:
      std::vector<int> elem_ids, dofs;
      long dof_offset;

      void SetElements(const Array<int> &elems, NCMesh *ncmesh);
      void SetNCMesh(NCMesh* ncmesh) { eset.SetNCMesh(ncmesh); }
      long MemoryUsage() const;

      typedef std::map<int, RebalanceDofMessage> Map;

   protected:
      ElementSet eset;

      virtual void Encode(int);
      virtual void Decode(int);
   };

   /** Assign new Element::rank to leaf elements and send them to their new
       owners, keeping the ghost layer up to date. Used by Rebalance() and
       Derefine(). */
   void RedistributeElements(Array<int> &new_ranks, int target_elements,
                             bool record_comm);

   /** Recorded communication pattern from last Rebalance. Used by
       Send/RecvRebalanceDofs to ship element DOFs. */
   RebalanceDofMessage::Map send_rebalance_dofs;
   RebalanceDofMessage::Map recv_rebalance_dofs;

   /** After Rebalance, this array holds the old element indices, or -1 if an
       element didn't exist in the mesh previously. After Derefine, it holds
       the ranks of the old (potentially non-existent) fine elements. */
   Array<int> old_index_or_rank;

   /// Stores modified point matrices created by GetFaceNeighbors
   Array<DenseMatrix*> aux_pm_store;
   void ClearAuxPM();

   long GroupsMemoryUsage() const;

   static bool compare_ranks_indices(const Element* a, const Element* b);

   friend class NeighborRowMessage;
};



// comparison operator so that MeshId can be used as key in std::map
inline bool operator< (const NCMesh::MeshId &a, const NCMesh::MeshId &b)
{
   return a.index < b.index;
}

// equality of MeshId is based on 'index' (element/local are not unique)
inline bool operator== (const NCMesh::MeshId &a, const NCMesh::MeshId &b)
{
   return a.index == b.index;
}

} // namespace mfem

#endif // MFEM_USE_MPI

#endif // MFEM_PNCMESH<|MERGE_RESOLUTION|>--- conflicted
+++ resolved
@@ -284,20 +284,14 @@
    int face_entity_index;
    int max_entity;
    // owner rank for each vertex, edge and face (encoded as singleton groups)
-<<<<<<< HEAD
    Array<GroupId> entity_owner[4];
    // P matrix comm pattern groups for each vertex, edge, planar (4D) and face (0/1/2/3)
    Array<GroupId> entity_pmat_group[4];
-=======
-   Array<GroupId> entity_owner[3];
-   // P matrix comm pattern groups for each vertex/edge/face (0/1/2)
-   Array<GroupId> entity_pmat_group[3];
->>>>>>> 8bb83a03
 
    // ParMesh-compatible (conforming) groups for each vertex/edge/face (0/1/2)
-   Array<GroupId> entity_conf_group[3];
+   Array<GroupId> entity_conf_group[4];
    // ParMesh compatibility helper arrays to order groups, also temporary
-   Array<int> leaf_glob_order, entity_elem_local[3];
+   Array<int> leaf_glob_order, entity_elem_local[4];
 
    // lists of vertices/edges/faces shared by us and at least one more processor
    NCList shared_vertices, shared_edges, shared_planars, shared_faces;
@@ -344,16 +338,10 @@
    virtual void BuildEdgeList();
    virtual void BuildVertexList();
 
-<<<<<<< HEAD
-   virtual void ElementSharesFace(int elem, int face);
-   virtual void ElementSharesPlanar(int elem, int planar);
-   virtual void ElementSharesEdge(int elem, int enode);
-   virtual void ElementSharesVertex(int elem, int vnode);
-=======
    virtual void ElementSharesFace(int elem, int local, int face);
+   virtual void ElementSharesPlanar(int elem, int local, int planar);
    virtual void ElementSharesEdge(int elem, int local, int enode);
    virtual void ElementSharesVertex(int elem, int local, int vnode);
->>>>>>> 8bb83a03
 
    GroupId GetGroupId(const CommGroup &group);
    GroupId GetSingletonGroup(int rank);
