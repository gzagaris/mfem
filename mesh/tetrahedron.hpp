// Copyright (c) 2010, Lawrence Livermore National Security, LLC. Produced at
// the Lawrence Livermore National Laboratory. LLNL-CODE-443211. All Rights
// reserved. See file COPYRIGHT for details.
//
// This file is part of the MFEM library. For more information and source code
// availability see http://mfem.org.
//
// MFEM is free software; you can redistribute it and/or modify it under the
// terms of the GNU Lesser General Public License (as published by the Free
// Software Foundation) version 2.1 dated February 1999.

#ifndef MFEM_TETRAHEDRON
#define MFEM_TETRAHEDRON

#include "../config/config.hpp"
#include "element.hpp"
#include "allocator.hpp"

namespace mfem
{

/// Data type tetrahedron element
class Tetrahedron : public Element
{
protected:
<<<<<<< HEAD
   //int indices[4];
   static const int edges[6][2];
=======
   int indices[4];
>>>>>>> 2dd1a76e

   /** The refinement flag keeps (in order) :
       1. Two marked edges given with local index (0..5) for the two faces
       that don't have the refinement edge as edge. The refinement edge
       is determined by the first two nodes of the tetrahedron. Each
       marked edge is stored in 3 bits (or as implemented in the functions
       CreateRefinementFlag and ParseRefinementFlag.
       2. Type of the element, stored in the next 3 bits.
       3. The rest is free for now. **/
   int refinement_flag;

   unsigned transform;

public:
<<<<<<< HEAD
   static const size_t NUM_INDICES = 4;
=======
   typedef Geometry::Constants<Geometry::TETRAHEDRON> geom_t;
>>>>>>> 2dd1a76e

   /// Constants for different types of tetrahedrons.
   enum { TYPE_PU=0, TYPE_A=1, TYPE_PF=2, TYPE_O=3, TYPE_M=4 };

   Tetrahedron() : Element(Geometry::TETRAHEDRON, NULL, 4)
   { refinement_flag = 0; transform = 0; }

   Tetrahedron(int_ptr_pair p) : Element(Geometry::TETRAHEDRON, p.first, 4, p.second)
   { refinement_flag = 0; transform = 0; }

   /// Constructs tetrahedron by specifying the indices and the attribute.
   Tetrahedron(const int *ind, int attr = 1, int_ptr_pair = int_ptr_pair(NULL, NULL));

   /// Constructs tetrahedron by specifying the indices and the attribute.
   Tetrahedron(int ind1, int ind2, int ind3, int ind4, int attr = 1, 
         int_ptr_pair = int_ptr_pair(NULL, NULL));

   /// Return element's type.
   virtual int GetType() const { return Element::TETRAHEDRON; }

   void  ParseRefinementFlag(int refinement_edges[2], int &type, int &flag);
   void CreateRefinementFlag(int refinement_edges[2], int  type, int  flag = 0);

   virtual int GetRefinementFlag() { return refinement_flag; }

   void SetRefinementFlag(int rf) { refinement_flag = rf; }

   /// Return 1 if the element needs refinement in order to get conforming mesh.
   virtual int NeedRefinement(DSTable &v_to_v, int *middle) const;

   /// Set the vertices according to the given input.
   virtual void SetVertices(const int *ind);

   /// Mark the longest edge by assuming/changing the order of the vertices.
   virtual void MarkEdge(DenseMatrix &pmat) { }

   /** Reorder the vertices so that the longest edge is from vertex 0
       to vertex 1. If called it should be once from the mesh constructor,
       because the order may be used later for setting the edges. **/
   virtual void MarkEdge(const DSTable &v_to_v, const int *length);

   virtual void ResetTransform(int tr) { transform = tr; }
   virtual unsigned GetTransform() const { return transform; }

   /// Add 'tr' to the current chain of coarse-fine transformations.
   virtual void PushTransform(int tr)
   { transform = (transform << 3) | (tr + 1); }

   /// Calculate point matrix corresponding to a chain of transformations.
   static void GetPointMatrix(unsigned transform, DenseMatrix &pm);

   /// Returns the indices of the element's  vertices.
   virtual void GetVertices(Array<int> &v) const;

   virtual int *GetVertices() { return indices; }

   virtual int GetNVertices() const { return 4; }

   virtual int GetNEdges() const { return (6); }

   virtual const int *GetEdgeVertices(int ei) const
   { return geom_t::Edges[ei]; }

   virtual int GetNFaces(int &nFaceVertices) const
   { nFaceVertices = 3; return 4; }

   virtual const int *GetFaceVertices(int fi) const
   { MFEM_ABORT("not implemented"); return NULL; }

   virtual Element *Duplicate(Mesh *m) const;

   virtual ~Tetrahedron() { }
};

extern Linear3DFiniteElement TetrahedronFE;

}

#endif<|MERGE_RESOLUTION|>--- conflicted
+++ resolved
@@ -14,7 +14,6 @@
 
 #include "../config/config.hpp"
 #include "element.hpp"
-#include "allocator.hpp"
 
 namespace mfem
 {
@@ -23,12 +22,7 @@
 class Tetrahedron : public Element
 {
 protected:
-<<<<<<< HEAD
    //int indices[4];
-   static const int edges[6][2];
-=======
-   int indices[4];
->>>>>>> 2dd1a76e
 
    /** The refinement flag keeps (in order) :
        1. Two marked edges given with local index (0..5) for the two faces
@@ -43,11 +37,8 @@
    unsigned transform;
 
 public:
-<<<<<<< HEAD
+   typedef Geometry::Constants<Geometry::TETRAHEDRON> geom_t;
    static const size_t NUM_INDICES = 4;
-=======
-   typedef Geometry::Constants<Geometry::TETRAHEDRON> geom_t;
->>>>>>> 2dd1a76e
 
    /// Constants for different types of tetrahedrons.
    enum { TYPE_PU=0, TYPE_A=1, TYPE_PF=2, TYPE_O=3, TYPE_M=4 };
