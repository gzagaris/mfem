--- conflicted
+++ resolved
@@ -14,14 +14,8 @@
 namespace mfem
 {
 
-<<<<<<< HEAD
-const int Triangle::edges[3][2] = {{0, 1}, {1, 2}, {2, 0}};
-
 Triangle::Triangle(const int *ind, int attr, int_ptr_pair p) 
    : Element(Geometry::TRIANGLE, p.first, 3, p.second)
-=======
-Triangle::Triangle(const int *ind, int attr) : Element(Geometry::TRIANGLE)
->>>>>>> 2dd1a76e
 {
    attribute = attr;
    for (int i = 0; i < 3; i++)
