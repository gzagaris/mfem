--- conflicted
+++ resolved
@@ -27,10 +27,7 @@
 #include "graph.h"
 #endif
 
-<<<<<<< HEAD
-=======
 using namespace std;
->>>>>>> 2dd1a76e
 
 namespace mfem
 {
@@ -2100,7 +2097,6 @@
 
    // Copy the element-to-edge Table, el_to_edge
    el_to_edge = (mesh.el_to_edge) ? new Table(*mesh.el_to_edge) : NULL;
-<<<<<<< HEAD
 
    // Copy the boudary-to-edge Table, bel_to_edge (3D)
    bel_to_edge = (mesh.bel_to_edge) ? new Table(*mesh.bel_to_edge) : NULL;
@@ -2166,6 +2162,27 @@
    }
 }
 
+Mesh::Mesh(const char *filename, int generate_edges, int refine,
+           bool fix_orientation)
+{
+   // Initialization as in the default constructor
+   Init();
+   InitTables();
+   meshgen = 0;
+   Dim = 0;
+
+   named_ifstream imesh(filename);
+   if (!imesh)
+   {
+      // Abort with an error message.
+      MFEM_ABORT("Mesh file not found: " << filename << '\n');
+   }
+   else
+   {
+      Load(imesh, generate_edges, refine, fix_orientation);
+   }
+}
+
 Mesh::Mesh(std::istream &input, int generate_edges, int refine,
            bool fix_orientation)
 {
@@ -2438,977 +2455,6 @@
    }
 }
 
-// see Tetrahedron::edges
-static const int vtk_quadratic_tet[10] =
-{ 0, 1, 2, 3, 4, 7, 5, 6, 8, 9 };
-
-// see Hexahedron::edges & Mesh::GenerateFaces
-static const int vtk_quadratic_hex[27] =
-{
-   0, 1, 2, 3, 4, 5, 6, 7, 8, 9, 10, 11, 12, 13, 14, 15, 16, 17, 18, 19,
-   24, 22, 21, 23, 20, 25, 26
-};
-
-void skip_comment_lines(std::istream &is, const char comment_char)
-{
-   while (1)
-   {
-      is >> ws;
-      if (is.peek() != comment_char)
-      {
-         break;
-      }
-      is.ignore(numeric_limits<streamsize>::max(), '\n');
-   }
-}
-
-void Mesh::ReadMFEMMesh(std::istream &input, bool mfem_v11, int &curved)
-{
-   // Read MFEM mesh v1.0 format
-   string ident;
-
-   // read lines beginning with '#' (comments)
-   skip_comment_lines(input, '#');
-   input >> ident; // 'dimension'
-
-   MFEM_VERIFY(ident == "dimension", "invalid mesh file");
-   input >> Dim;
-
-   skip_comment_lines(input, '#');
-   input >> ident; // 'elements'
-
-   MFEM_VERIFY(ident == "elements", "invalid mesh file");
-   input >> NumOfElements;
-   elements.SetSize(NumOfElements);
-
-   for (int j = 0; j < NumOfElements; j++)
-   {
-      elements[j] = ReadElement(input);
-   }
-
-   skip_comment_lines(input, '#');
-   input >> ident; // 'boundary'
-
-   MFEM_VERIFY(ident == "boundary", "invalid mesh file");
-   input >> NumOfBdrElements;
-   boundary.SetSize(NumOfBdrElements);
-   for (int j = 0; j < NumOfBdrElements; j++)
-   {
-      boundary[j] = ReadElement(input);
-   }
-
-   skip_comment_lines(input, '#');
-   input >> ident;
-
-   if (ident == "vertex_parents" && mfem_v11)
-   {
-      ncmesh = new NCMesh(this, &input);
-      // NOTE: the constructor above will call LoadVertexParents
-
-      skip_comment_lines(input, '#');
-      input >> ident;
-
-      if (ident == "coarse_elements")
-      {
-         ncmesh->LoadCoarseElements(input);
-
-         skip_comment_lines(input, '#');
-         input >> ident;
-      }
-   }
-
-   MFEM_VERIFY(ident == "vertices", "invalid mesh file");
-   input >> NumOfVertices;
-   vertices.SetSize(NumOfVertices);
-
-   input >> ws >> ident;
-   if (ident != "nodes")
-   {
-      // read the vertices
-      spaceDim = atoi(ident.c_str());
-      for (int j = 0; j < NumOfVertices; j++)
-      {
-         for (int i = 0; i < spaceDim; i++)
-         {
-            input >> vertices[j](i);
-         }
-      }
-
-      // initialize vertex positions in NCMesh
-      if (ncmesh) { ncmesh->SetVertexPositions(vertices); }
-   }
-   else
-   {
-      // prepare to read the nodes
-      input >> ws;
-      curved = 1;
-   }
-}
-
-void Mesh::ReadLineMesh(std::istream &input)
-{
-   int j,p1,p2,a;
-
-   Dim = 1;
-
-   input >> NumOfVertices;
-   vertices.SetSize(NumOfVertices);
-   // Sets vertices and the corresponding coordinates
-   for (j = 0; j < NumOfVertices; j++)
-   {
-      input >> vertices[j](0);
-   }
-
-   input >> NumOfElements;
-   elements.SetSize(NumOfElements);
-   // Sets elements and the corresponding indices of vertices
-   for (j = 0; j < NumOfElements; j++)
-   {
-      input >> a >> p1 >> p2;
-      elements[j] = new Segment(p1-1, p2-1, a);
-   }
-
-   int ind[1];
-   input >> NumOfBdrElements;
-   boundary.SetSize(NumOfBdrElements);
-   for (j = 0; j < NumOfBdrElements; j++)
-   {
-      input >> a >> ind[0];
-      ind[0]--;
-      boundary[j] = new Point(ind,a);
-   }
-}
-
-void Mesh::ReadNetgen2DMesh(std::istream &input, int &curved)
-{
-   int ints[32], attr, n;
-
-   // Read planar mesh in Netgen format.
-   Dim = 2;
-
-   // Read the boundary elements.
-   input >> NumOfBdrElements;
-   boundary.SetSize(NumOfBdrElements);
-   for (int i = 0; i < NumOfBdrElements; i++)
-   {
-      input >> attr
-            >> ints[0] >> ints[1];
-      ints[0]--; ints[1]--;
-      boundary[i] = new Segment(ints, attr);
-   }
-
-   // Read the elements.
-   input >> NumOfElements;
-   elements.SetSize(NumOfElements);
-   for (int i = 0; i < NumOfElements; i++)
-   {
-      input >> attr >> n;
-      for (int j = 0; j < n; j++)
-      {
-         input >> ints[j];
-         ints[j]--;
-      }
-      switch (n)
-      {
-         case 2:
-            elements[i] = new Segment(ints, attr);
-            break;
-         case 3:
-            elements[i] = new Triangle(ints, attr);
-            break;
-         case 4:
-            elements[i] = new Quadrilateral(ints, attr);
-            break;
-      }
-   }
-
-   if (!curved)
-   {
-      // Read the vertices.
-      input >> NumOfVertices;
-      vertices.SetSize(NumOfVertices);
-      for (int i = 0; i < NumOfVertices; i++)
-         for (int j = 0; j < Dim; j++)
-         {
-            input >> vertices[i](j);
-         }
-   }
-   else
-   {
-      input >> NumOfVertices;
-      vertices.SetSize(NumOfVertices);
-      input >> ws;
-   }
-}
-
-void Mesh::ReadNetgen3DMesh(std::istream &input)
-{
-   int ints[32], attr;
-
-   // Read a Netgen format mesh of tetrahedra.
-   Dim = 3;
-
-   // Read the vertices
-   input >> NumOfVertices;
-
-   vertices.SetSize(NumOfVertices);
-   for (int i = 0; i < NumOfVertices; i++)
-      for (int j = 0; j < Dim; j++)
-      {
-         input >> vertices[i](j);
-      }
-
-   // Read the elements
-   input >> NumOfElements;
-   elements.SetSize(NumOfElements);
-   for (int i = 0; i < NumOfElements; i++)
-   {
-      input >> attr;
-      for (int j = 0; j < 4; j++)
-      {
-         input >> ints[j];
-         ints[j]--;
-      }
-#ifdef MFEM_USE_MEMALLOC
-      Tetrahedron *tet;
-      tet = TetMemory.Alloc();
-      tet->SetVertices(ints);
-      tet->SetAttribute(attr);
-      elements[i] = tet;
-#else
-      elements[i] = new Tetrahedron(ints, attr);
-#endif
-   }
-
-   // Read the boundary information.
-   input >> NumOfBdrElements;
-   boundary.SetSize(NumOfBdrElements);
-   for (int i = 0; i < NumOfBdrElements; i++)
-   {
-      input >> attr;
-      for (int j = 0; j < 3; j++)
-      {
-         input >> ints[j];
-         ints[j]--;
-      }
-      boundary[i] = new Triangle(ints, attr);
-   }
-}
-
-void Mesh::ReadTrueGridMesh(std::istream &input)
-{
-   int i, j, ints[32], attr;
-   const int buflen = 1024;
-   char buf[buflen];
-
-   // TODO: find the actual dimension
-   Dim = 3;
-
-   if (Dim == 2)
-   {
-      int vari;
-      double varf;
-
-      input >> vari >> NumOfVertices >> vari >> vari >> NumOfElements;
-      input.getline(buf, buflen);
-      input.getline(buf, buflen);
-      input >> vari;
-      input.getline(buf, buflen);
-      input.getline(buf, buflen);
-      input.getline(buf, buflen);
-
-      // Read the vertices.
-      vertices.SetSize(NumOfVertices);
-      for (i = 0; i < NumOfVertices; i++)
-      {
-         input >> vari >> varf >> vertices[i](0) >> vertices[i](1);
-         input.getline(buf, buflen);
-      }
-
-      // Read the elements.
-      elements.SetSize(NumOfElements);
-      for (i = 0; i < NumOfElements; i++)
-      {
-         input >> vari >> attr;
-         for (j = 0; j < 4; j++)
-         {
-            input >> ints[j];
-            ints[j]--;
-         }
-         input.getline(buf, buflen);
-         input.getline(buf, buflen);
-         elements[i] = new Quadrilateral(ints, attr);
-      }
-   }
-   else if (Dim == 3)
-   {
-      int vari;
-      double varf;
-      input >> vari >> NumOfVertices >> NumOfElements;
-      input.getline(buf, buflen);
-      input.getline(buf, buflen);
-      input >> vari >> vari >> NumOfBdrElements;
-      input.getline(buf, buflen);
-      input.getline(buf, buflen);
-      input.getline(buf, buflen);
-      // Read the vertices.
-      vertices.SetSize(NumOfVertices);
-      for (i = 0; i < NumOfVertices; i++)
-      {
-         input >> vari >> varf >> vertices[i](0) >> vertices[i](1)
-               >> vertices[i](2);
-         input.getline(buf, buflen);
-      }
-      // Read the elements.
-      elements.SetSize(NumOfElements);
-      for (i = 0; i < NumOfElements; i++)
-      {
-         input >> vari >> attr;
-         for (j = 0; j < 8; j++)
-         {
-            input >> ints[j];
-            ints[j]--;
-         }
-         input.getline(buf, buflen);
-         elements[i] = new Hexahedron(ints, attr);
-      }
-      // Read the boundary elements.
-      boundary.SetSize(NumOfBdrElements);
-      for (i = 0; i < NumOfBdrElements; i++)
-      {
-         input >> attr;
-         for (j = 0; j < 4; j++)
-         {
-            input >> ints[j];
-            ints[j]--;
-         }
-         input.getline(buf, buflen);
-         boundary[i] = new Quadrilateral(ints, attr);
-      }
-   }
-}
-
-void Mesh::ReadVTKMesh(std::istream &input, int &curved, int &read_gf)
-{
-   int i, j, n, attr;
-
-   string buff;
-   getline(input, buff); // comment line
-   getline(input, buff);
-   if (buff != "ASCII")
-   {
-      MFEM_ABORT("VTK mesh is not in ASCII format!");
-      return;
-   }
-   getline(input, buff);
-   if (buff != "DATASET UNSTRUCTURED_GRID")
-   {
-      MFEM_ABORT("VTK mesh is not UNSTRUCTURED_GRID!");
-      return;
-   }
-
-   // Read the points, skipping optional sections such as the FIELD data from
-   // VisIt's VTK export (or from Mesh::PrintVTK with field_data==1).
-   do
-   {
-      input >> buff;
-      if (!input.good())
-      {
-         MFEM_ABORT("VTK mesh does not have POINTS data!");
-      }
-   }
-   while (buff != "POINTS");
-   int np = 0;
-   Vector points;
-   {
-      input >> np >> ws;
-      points.SetSize(3*np);
-      getline(input, buff); // "double"
-      for (i = 0; i < points.Size(); i++)
-      {
-         input >> points(i);
-      }
-   }
-
-   // Read the cells
-   NumOfElements = n = 0;
-   Array<int> cells_data;
-   input >> ws >> buff;
-   if (buff == "CELLS")
-   {
-      input >> NumOfElements >> n >> ws;
-      cells_data.SetSize(n);
-      for (i = 0; i < n; i++)
-      {
-         input >> cells_data[i];
-      }
-   }
-
-   // Read the cell types
-   Dim = 0;
-   int order = 1;
-   input >> ws >> buff;
-   if (buff == "CELL_TYPES")
-   {
-      input >> NumOfElements;
-      elements.SetSize(NumOfElements);
-      for (j = i = 0; i < NumOfElements; i++)
-      {
-         int ct;
-         input >> ct;
-         switch (ct)
-         {
-            case 5:   // triangle
-               Dim = 2;
-               elements[i] = new Triangle(&cells_data[j+1]);
-               break;
-            case 9:   // quadrilateral
-               Dim = 2;
-               elements[i] = new Quadrilateral(&cells_data[j+1]);
-               break;
-            case 10:  // tetrahedron
-               Dim = 3;
-#ifdef MFEM_USE_MEMALLOC
-               elements[i] = TetMemory.Alloc();
-               elements[i]->SetVertices(&cells_data[j+1]);
-#else
-               elements[i] = new Tetrahedron(&cells_data[j+1]);
-#endif
-               break;
-            case 12:  // hexahedron
-               Dim = 3;
-               elements[i] = new Hexahedron(&cells_data[j+1]);
-               break;
-
-            case 22:  // quadratic triangle
-               Dim = 2;
-               order = 2;
-               elements[i] = new Triangle(&cells_data[j+1]);
-               break;
-            case 28:  // biquadratic quadrilateral
-               Dim = 2;
-               order = 2;
-               elements[i] = new Quadrilateral(&cells_data[j+1]);
-               break;
-            case 24:  // quadratic tetrahedron
-               Dim = 3;
-               order = 2;
-#ifdef MFEM_USE_MEMALLOC
-               elements[i] = TetMemory.Alloc();
-               elements[i]->SetVertices(&cells_data[j+1]);
-#else
-               elements[i] = new Tetrahedron(&cells_data[j+1]);
-#endif
-               break;
-            case 29:  // triquadratic hexahedron
-               Dim = 3;
-               order = 2;
-               elements[i] = new Hexahedron(&cells_data[j+1]);
-               break;
-            default:
-               MFEM_ABORT("VTK mesh : cell type " << ct << " is not supported!");
-               return;
-         }
-         j += cells_data[j] + 1;
-      }
-   }
-
-   // Read attributes
-   streampos sp = input.tellg();
-   input >> ws >> buff;
-   if (buff == "CELL_DATA")
-   {
-      input >> n >> ws;
-      getline(input, buff);
-      // "SCALARS material dataType numComp"
-      if (!strncmp(buff.c_str(), "SCALARS material", 16))
-      {
-         getline(input, buff); // "LOOKUP_TABLE default"
-         for (i = 0; i < NumOfElements; i++)
-         {
-            input >> attr;
-            elements[i]->SetAttribute(attr);
-         }
-      }
-      else
-      {
-         input.seekg(sp);
-      }
-   }
-   else
-   {
-      input.seekg(sp);
-   }
-
-   if (order == 1)
-   {
-      cells_data.DeleteAll();
-      NumOfVertices = np;
-      vertices.SetSize(np);
-      for (i = 0; i < np; i++)
-      {
-         vertices[i](0) = points(3*i+0);
-         vertices[i](1) = points(3*i+1);
-         vertices[i](2) = points(3*i+2);
-      }
-      points.Destroy();
-
-      // No boundary is defined in a VTK mesh
-      NumOfBdrElements = 0;
-   }
-   else if (order == 2)
-   {
-      curved = 1;
-
-      // generate new enumeration for the vertices
-      Array<int> pts_dof(np);
-      pts_dof = -1;
-      for (n = i = 0; i < NumOfElements; i++)
-      {
-         int *v = elements[i]->GetVertices();
-         int nv = elements[i]->GetNVertices();
-         for (j = 0; j < nv; j++)
-            if (pts_dof[v[j]] == -1)
-            {
-               pts_dof[v[j]] = n++;
-            }
-      }
-      // keep the original ordering of the vertices
-      for (n = i = 0; i < np; i++)
-         if (pts_dof[i] != -1)
-         {
-            pts_dof[i] = n++;
-         }
-      // update the element vertices
-      for (i = 0; i < NumOfElements; i++)
-      {
-         int *v = elements[i]->GetVertices();
-         int nv = elements[i]->GetNVertices();
-         for (j = 0; j < nv; j++)
-         {
-            v[j] = pts_dof[v[j]];
-         }
-      }
-      // Define the 'vertices' from the 'points' through the 'pts_dof' map
-      NumOfVertices = n;
-      vertices.SetSize(n);
-      for (i = 0; i < np; i++)
-      {
-         if ((j = pts_dof[i]) != -1)
-         {
-            vertices[j](0) = points(3*i+0);
-            vertices[j](1) = points(3*i+1);
-            vertices[j](2) = points(3*i+2);
-         }
-      }
-
-      // No boundary is defined in a VTK mesh
-      NumOfBdrElements = 0;
-
-      // Generate faces and edges so that we can define quadratic
-      // FE space on the mesh
-
-      // Generate faces
-      if (Dim > 2)
-      {
-         GetElementToFaceTable();
-         GenerateFaces();
-      }
-      else
-      {
-         NumOfFaces = 0;
-      }
-
-      // Generate edges
-      el_to_edge = new Table;
-      NumOfEdges = GetElementToEdgeTable(*el_to_edge, be_to_edge);
-      if (Dim == 2)
-      {
-         GenerateFaces();   // 'Faces' in 2D refers to the edges
-      }
-
-      // Define quadratic FE space
-      FiniteElementCollection *fec = new QuadraticFECollection;
-      FiniteElementSpace *fes = new FiniteElementSpace(this, fec, Dim);
-      Nodes = new GridFunction(fes);
-      Nodes->MakeOwner(fec); // Nodes will destroy 'fec' and 'fes'
-      own_nodes = 1;
-
-      // Map vtk points to edge/face/element dofs
-      Array<int> dofs;
-      for (n = i = 0; i < NumOfElements; i++)
-      {
-         fes->GetElementDofs(i, dofs);
-         const int *vtk_mfem;
-         switch (elements[i]->GetGeometryType())
-         {
-            case Geometry::TRIANGLE:
-            case Geometry::SQUARE:
-               vtk_mfem = vtk_quadratic_hex; break; // identity map
-            case Geometry::TETRAHEDRON:
-               vtk_mfem = vtk_quadratic_tet; break;
-            case Geometry::CUBE:
-            default:
-               vtk_mfem = vtk_quadratic_hex; break;
-         }
-
-         for (n++, j = 0; j < dofs.Size(); j++, n++)
-         {
-            if (pts_dof[cells_data[n]] == -1)
-            {
-               pts_dof[cells_data[n]] = dofs[vtk_mfem[j]];
-            }
-            else
-            {
-               if (pts_dof[cells_data[n]] != dofs[vtk_mfem[j]])
-               {
-                  MFEM_ABORT("VTK mesh : inconsistent quadratic mesh!");
-               }
-            }
-         }
-      }
-
-      // Define the 'Nodes' from the 'points' through the 'pts_dof' map
-      for (i = 0; i < np; i++)
-      {
-         dofs.SetSize(1);
-         if ((dofs[0] = pts_dof[i]) != -1)
-         {
-            fes->DofsToVDofs(dofs);
-            for (j = 0; j < dofs.Size(); j++)
-            {
-               (*Nodes)(dofs[j]) = points(3*i+j);
-            }
-         }
-      }
-
-      read_gf = 0;
-   }
-}
-
-void Mesh::ReadNURBSMesh(std::istream &input, int &curved, int &read_gf)
-{
-   NURBSext = new NURBSExtension(input);
-
-   Dim              = NURBSext->Dimension();
-   NumOfVertices    = NURBSext->GetNV();
-   NumOfElements    = NURBSext->GetNE();
-   NumOfBdrElements = NURBSext->GetNBE();
-
-   NURBSext->GetElementTopo(elements);
-   NURBSext->GetBdrElementTopo(boundary);
-
-   vertices.SetSize(NumOfVertices);
-   curved = 1;
-   if (NURBSext->HavePatches())
-   {
-      NURBSFECollection  *fec = new NURBSFECollection(NURBSext->GetOrder());
-      FiniteElementSpace *fes = new FiniteElementSpace(this, fec, Dim,
-                                                       Ordering::byVDIM);
-      Nodes = new GridFunction(fes);
-      Nodes->MakeOwner(fec);
-      NURBSext->SetCoordsFromPatches(*Nodes);
-      own_nodes = 1;
-      read_gf = 0;
-      int vd = Nodes->VectorDim();
-      for (int i = 0; i < vd; i++)
-      {
-         Vector vert_val;
-         Nodes->GetNodalValues(vert_val, i+1);
-         for (int j = 0; j < NumOfVertices; j++)
-         {
-            vertices[j](i) = vert_val(j);
-         }
-      }
-   }
-   else
-   {
-      read_gf = 1;
-   }
-}
-
-void Mesh::ReadInlineMesh(std::istream &input, int generate_edges)
-{
-   // Initialize to negative numbers so that we know if they've been set.  We're
-   // using Element::POINT as our flag, since we're not going to make a 0D mesh,
-   // ever.
-   int nx = -1;
-   int ny = -1;
-   int nz = -1;
-   double sx = -1.0;
-   double sy = -1.0;
-   double sz = -1.0;
-   Element::Type type = Element::POINT;
-
-   while (true)
-   {
-      skip_comment_lines(input, '#');
-      // Break out if we reached the end of the file after gobbling up the
-      // whitespace and comments after the last keyword.
-      if (!input.good())
-      {
-         break;
-      }
-
-      // Read the next keyword
-      std::string name;
-      input >> name;
-      input >> std::ws;
-      // Make sure there's an equal sign
-      MFEM_VERIFY(input.get() == '=',
-                  "Inline mesh expected '=' after keyword " << name);
-      input >> std::ws;
-
-      if (name == "nx")
-      {
-         input >> nx;
-      }
-      else if (name == "ny")
-      {
-         input >> ny;
-      }
-      else if (name == "nz")
-      {
-         input >> nz;
-      }
-      else if (name == "sx")
-      {
-         input >> sx;
-      }
-      else if (name == "sy")
-      {
-         input >> sy;
-      }
-      else if (name == "sz")
-      {
-         input >> sz;
-      }
-      else if (name == "type")
-      {
-         std::string eltype;
-         input >> eltype;
-         if (eltype == "segment")
-         {
-            type = Element::SEGMENT;
-         }
-         else if (eltype == "quad")
-         {
-            type = Element::QUADRILATERAL;
-         }
-         else if (eltype == "tri")
-         {
-            type = Element::TRIANGLE;
-         }
-         else if (eltype == "hex")
-         {
-            type = Element::HEXAHEDRON;
-         }
-         else if (eltype == "tet")
-         {
-            type = Element::TETRAHEDRON;
-         }
-         else
-         {
-            MFEM_ABORT("unrecognized element type (read '" << eltype
-                       << "') in inline mesh format.  "
-                       "Allowed: segment, tri, tet, quad, hex");
-         }
-      }
-      else
-      {
-         MFEM_ABORT("unrecognized keyword (" << name
-                    << ") in inline mesh format.  "
-                    "Allowed: nx, ny, nz, type, sx, sy, sz");
-      }
-
-      input >> std::ws;
-      // Allow an optional semi-colon at the end of each line.
-      if (input.peek() == ';')
-      {
-         input.get();
-      }
-=======
->>>>>>> 2dd1a76e
-
-   // Copy the boudary-to-edge Table, bel_to_edge (3D)
-   bel_to_edge = (mesh.bel_to_edge) ? new Table(*mesh.bel_to_edge) : NULL;
-
-   // Copy the boudary-to-edge Array, be_to_edge (2D)
-   mesh.be_to_edge.Copy(be_to_edge);
-
-   // Duplicate the faces and faces_info.
-   faces.SetSize(mesh.faces.Size());
-   for (int i = 0; i < faces.Size(); i++)
-   {
-      Element *face = mesh.faces[i]; // in 1D the faces are NULL
-      faces[i] = (face) ? face->Duplicate(this) : NULL;
-   }
-   mesh.faces_info.Copy(faces_info);
-
-   // Do NOT copy the element-to-element Table, el_to_el
-   el_to_el = NULL;
-
-   // Do NOT copy the face-to-edge Table, face_edge
-   face_edge = NULL;
-
-   // Copy the edge-to-vertex Table, edge_vertex
-   edge_vertex = (mesh.edge_vertex) ? new Table(*mesh.edge_vertex) : NULL;
-
-   // Do not copy any of the coarse (c_*), fine (f_*) or fine/coarse (fc_*)
-   // data members.
-
-   // Copy the attributes and bdr_attributes
-   mesh.attributes.Copy(attributes);
-   mesh.bdr_attributes.Copy(bdr_attributes);
-
-   // No support for NURBS meshes, yet. Need deep copy for NURBSExtension.
-   MFEM_VERIFY(mesh.NURBSext == NULL,
-               "copying NURBS meshes is not implemented");
-   NURBSext = NULL;
-
-   // No support for non-conforming meshes, yet. Need deep copy for NCMesh.
-   MFEM_VERIFY(mesh.ncmesh == NULL,
-               "copying non-conforming meshes is not implemented");
-   ncmesh = NULL;
-
-   // Duplicate the Nodes, including the FiniteElementCollection and the
-   // FiniteElementSpace
-   if (mesh.Nodes && copy_nodes)
-   {
-      FiniteElementSpace *fes = mesh.Nodes->FESpace();
-      const FiniteElementCollection *fec = fes->FEColl();
-      FiniteElementCollection *fec_copy =
-         FiniteElementCollection::New(fec->Name());
-      FiniteElementSpace *fes_copy =
-         new FiniteElementSpace(this, fec_copy, fes->GetVDim(),
-                                fes->GetOrdering());
-      Nodes = new GridFunction(fes_copy);
-      Nodes->MakeOwner(fec_copy);
-      *Nodes = *mesh.Nodes;
-      own_nodes = 1;
-   }
-   else
-   {
-      Nodes = mesh.Nodes;
-      own_nodes = 0;
-   }
-}
-
-Mesh::Mesh(const char *filename, int generate_edges, int refine,
-           bool fix_orientation)
-{
-   // Initialization as in the default constructor
-   Init();
-   InitTables();
-   meshgen = 0;
-   Dim = 0;
-
-   named_ifstream imesh(filename);
-   if (!imesh)
-   {
-      // Abort with an error message.
-      MFEM_ABORT("Mesh file not found: " << filename << '\n');
-   }
-   else
-   {
-      Load(imesh, generate_edges, refine, fix_orientation);
-   }
-}
-
-Mesh::Mesh(std::istream &input, int generate_edges, int refine,
-           bool fix_orientation)
-{
-   Init();
-   InitTables();
-   Load(input, generate_edges, refine, fix_orientation);
-}
-
-Element *Mesh::NewElement(int geom)
-{
-   switch (geom)
-   {
-      case Geometry::POINT:     return (new Point);
-      case Geometry::SEGMENT:   return (new Segment);
-      case Geometry::TRIANGLE:  return (new Triangle);
-      case Geometry::SQUARE:    return (new Quadrilateral);
-      case Geometry::CUBE:      return (new Hexahedron);
-      case Geometry::TETRAHEDRON:
-#ifdef MFEM_USE_MEMALLOC
-         return TetMemory.Alloc();
-#else
-         return (new Tetrahedron);
-#endif
-   }
-
-   return NULL;
-}
-
-Element *Mesh::ReadElementWithoutAttr(std::istream &input)
-{
-   int geom, nv, *v;
-   Element *el;
-
-   input >> geom;
-   el = NewElement(geom);
-   nv = el->GetNVertices();
-   v  = el->GetVertices();
-   for (int i = 0; i < nv; i++)
-   {
-      input >> v[i];
-   }
-
-   return el;
-}
-
-void Mesh::PrintElementWithoutAttr(const Element *el, std::ostream &out)
-{
-   out << el->GetGeometryType();
-   const int nv = el->GetNVertices();
-   const int *v = el->GetVertices();
-   for (int j = 0; j < nv; j++)
-   {
-      out << ' ' << v[j];
-   }
-   out << '\n';
-}
-
-Element *Mesh::ReadElement(std::istream &input)
-{
-   int attr;
-   Element *el;
-
-   input >> attr;
-   el = ReadElementWithoutAttr(input);
-   el->SetAttribute(attr);
-
-   return el;
-}
-
-void Mesh::PrintElement(const Element *el, std::ostream &out)
-{
-   out << el->GetAttribute() << ' ';
-   PrintElementWithoutAttr(el, out);
-}
-
-void Mesh::SetMeshGen()
-{
-   meshgen = 0;
-   for (int i = 0; i < NumOfElements; i++)
-   {
-      switch (elements[i]->GetType())
-      {
-         case Element::SEGMENT:
-         case Element::TRIANGLE:
-         case Element::TETRAHEDRON:
-            meshgen |= 1; break;
-
-         case Element::QUADRILATERAL:
-         case Element::HEXAHEDRON:
-            meshgen |= 2;
-      }
-   }
-}
-
 void Mesh::Load(std::istream &input, int generate_edges, int refine,
                 bool fix_orientation)
 {
@@ -3425,7 +2471,6 @@
       for (i = 0; i < NumOfElements; i++)
       {
          FreeElement(elements[i]);
-
       }
       elements.DeleteAll();
       NumOfElements = 0;
@@ -6327,9 +5372,7 @@
 
 void Mesh::QuadUniformRefinement()
 {
-   //int i, j, *v, vv[2], attr;
-   int i, j, vv[2], attr;
-   int *v;
+   int i, j, *v, vv[2], attr;
    const int *e;
 
    if (el_to_edge == NULL)
