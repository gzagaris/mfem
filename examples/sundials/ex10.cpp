//                                MFEM Example 10
//                             SUNDIALS Modification
//
// Compile with: make ex10
//
// Sample runs:
<<<<<<< HEAD
//    ex10 -m ../../data/beam-quad.mesh -r 2 -o 2 -dt 0.03 -vs 20 -s 15
//    ex10 -m ../../data/beam-tri.mesh  -r 2 -o 2 -dt 0.03 -vs 20 -s 16
//    ex10 -m ../../data/beam-hex.mesh  -r 1 -o 2 -dt 0.03 -vs 20 -s 15
//    ex10 -m ../../data/beam-quad.mesh -r 2 -o 2 -dt 3 -s 5
//    ex10 -m ../../data/beam-tri.mesh  -r 2 -o 2 -dt 3 -s 7
//    ex10 -m ../../data/beam-hex.mesh  -r 1 -o 2 -dt 3 -s 5
//    ex10 -m ../../data/beam-tri.mesh  -r 2 -o 2 -dt 3 -s 2 -nls kinsol
//    ex10 -m ../../data/beam-quad.mesh -r 2 -o 2 -dt 3 -s 2 -nls kinsol
//    ex10 -m ../../data/beam-hex.mesh  -r 1 -o 2 -dt 3 -s 2 -nls kinsol
=======
//    ex10 -m ../../data/beam-quad.mesh -s 3 -r 2 -o 2 -dt 3
//    ex10 -m ../../data/beam-tri.mesh -s 3 -r 2 -o 2 -dt 3
//    ex10 -m ../../data/beam-hex.mesh -s 2 -r 1 -o 2 -dt 3
//    ex10 -m ../../data/beam-tet.mesh -s 2 -r 1 -o 2 -dt 3
//    ex10 -m ../../data/beam-quad.mesh -s 14 -r 2 -o 2 -dt 0.03 -vs 20
//    ex10 -m ../../data/beam-hex.mesh -s 14 -r 1 -o 2 -dt 0.05 -vs 20
//    ex10 -m ../../data/beam-quad.mesh -s 5 -r 2 -o 2 -dt 3
//    ex10 -m ../../data/beam-quad.mesh -s 2 -r 2 -o 2 -dt 3 -nls kinsol
>>>>>>> 976006a6
//
// Description:  This examples solves a time dependent nonlinear elasticity
//               problem of the form dv/dt = H(x) + S v, dx/dt = v, where H is a
//               hyperelastic model and S is a viscosity operator of Laplacian
//               type. The geometry of the domain is assumed to be as follows:
//
//                                 +---------------------+
//                    boundary --->|                     |
//                    attribute 1  |                     |
//                    (fixed)      +---------------------+
//
//               The example demonstrates the use of nonlinear operators (the
//               class HyperelasticOperator defining H(x)), as well as their
//               implicit time integration using a Newton method for solving an
//               associated reduced backward-Euler type nonlinear equation
//               (class ReducedSystemOperator). Each Newton step requires the
//               inversion of a Jacobian matrix, which is done through a
//               (preconditioned) inner solver. Note that implementing the
//               method HyperelasticOperator::ImplicitSolve is the only
//               requirement for high-order implicit (SDIRK) time integration.
//
//               We recommend viewing examples 2 and 9 before viewing this
//               example.

#include "mfem.hpp"
#include <memory>
#include <iostream>
#include <fstream>
#include <string>
#include <map>

#ifndef MFEM_USE_SUNDIALS
#error This example requires that MFEM is built with MFEM_USE_SUNDIALS=YES
#endif

using namespace std;
using namespace mfem;

class ReducedSystemOperator;
class SundialsJacSolver;

/** After spatial discretization, the hyperelastic model can be written as a
 *  system of ODEs:
 *     dv/dt = -M^{-1}*(H(x) + S*v)
 *     dx/dt = v,
 *  where x is the vector representing the deformation, v is the velocity field,
 *  M is the mass matrix, S is the viscosity matrix, and H(x) is the nonlinear
 *  hyperelastic operator.
 *
 *  Class HyperelasticOperator represents the right-hand side of the above
 *  system of ODEs. */
class HyperelasticOperator : public TimeDependentOperator
{
protected:
   FiniteElementSpace &fespace;

   BilinearForm M, S;
   NonlinearForm H;
   double viscosity;
   HyperelasticModel *model;

   CGSolver M_solver; // Krylov solver for inverting the mass matrix M
   DSmoother M_prec;  // Preconditioner for the mass matrix M

   /** Nonlinear operator defining the reduced backward Euler equation for the
       velocity. Used in the implementation of method ImplicitSolve. */
   ReducedSystemOperator *reduced_oper;

   /// Newton solver for the reduced backward Euler equation
   NewtonSolver *newton_solver;

   /// Solver and preconditioner for the Jacobian solve in the Newton method.
   Solver *J_solver, *J_prec;

   mutable Vector z; // auxiliary vector

public:
   /// Solver type to use in the ImplicitSolve() method, used by SDIRK methods.
   enum NonlinearSolverType
   {
      NEWTON = 0, ///< Use MFEM's plain NewtonSolver
      KINSOL = 1  ///< Use SUNDIALS' KINSOL (through MFEM's class KinSolver)
   };

   HyperelasticOperator(FiniteElementSpace &f, Array<int> &ess_bdr,
                        double visc, double mu, double K,
                        NonlinearSolverType nls_type);

   /// Compute the right-hand side of the ODE system.
   virtual void Mult(const Vector &vx, Vector &dvx_dt) const;
   /** Solve the Backward-Euler equation: k = f(x + dt*k, t), for the unknown k.
       This is the only requirement for high-order SDIRK implicit integration.*/
   virtual void ImplicitSolve(const double dt, const Vector &x, Vector &k);

   /** Connect the Jacobian linear system solver (SundialsJacSolver) used by
       SUNDIALS' CVODE and ARKODE time integrators to the internal objects
       created by HyperelasticOperator. This method is called by the InitSystem
       method of SundialsJacSolver. */
   void InitSundialsJacSolver(SundialsJacSolver &sjsolv);

   double ElasticEnergy(Vector &x) const;
   double KineticEnergy(Vector &v) const;
   void GetElasticEnergyDensity(GridFunction &x, GridFunction &w) const;

   virtual ~HyperelasticOperator();
};

/** Nonlinear operator of the form:
    k --> (M + dt*S)*k + H(x + dt*v + dt^2*k) + S*v,
    where M and S are given BilinearForms, H is a given NonlinearForm, v and x
    are given vectors, and dt is a scalar. */
class ReducedSystemOperator : public Operator
{
private:
   BilinearForm *M, *S;
   NonlinearForm *H;
   mutable SparseMatrix *Jacobian;
   double dt;
   const Vector *v, *x;
   mutable Vector w, z;

public:
   ReducedSystemOperator(BilinearForm *M_, BilinearForm *S_, NonlinearForm *H_);

   /// Set current dt, v, x values - needed to compute action and Jacobian.
   void SetParameters(double dt_, const Vector *v_, const Vector *x_);

   /// Compute y = H(x + dt (v + dt k)) + M k + S (v + dt k).
   virtual void Mult(const Vector &k, Vector &y) const;

   /// Compute J = M + dt S + dt^2 grad_H(x + dt (v + dt k)).
   virtual Operator &GetGradient(const Vector &k) const;

   virtual ~ReducedSystemOperator();
};

/// Custom Jacobian system solver for the SUNDIALS time integrators.
/** For the ODE system represented by HyperelasticOperator

        M dv/dt = -(H(x) + S*v)
          dx/dt = v,

    this class facilitates the solution of linear systems of the form

        (M + γS) yv + γJ yx = M bv,   J=(dH/dx)(x)
             - γ yv +    yx =   bx

    for given bv, bx, x, and γ = GetTimeStep(). */
class SundialsJacSolver : public SundialsODELinearSolver
{
private:
   BilinearForm *M, *S;
   NonlinearForm *H;
   SparseMatrix *grad_H, *Jacobian;
   Solver *J_solver;

public:
   SundialsJacSolver()
      : M(), S(), H(), grad_H(), Jacobian(), J_solver() { }

   /// Connect the solver to the objects created inside HyperelasticOperator.
   void SetOperators(BilinearForm &M_, BilinearForm &S_,
                     NonlinearForm &H_, Solver &solver)
   {
      M = &M_; S = &S_; H = &H_; J_solver = &solver;
   }

   /** Linear solve applicable to the SUNDIALS format.
       Solves (Mass - dt J) y = Mass b, where in our case:
       Mass = | M  0 |  J = | -S  -grad_H |  y = | v_hat |  b = | b_v |
              | 0  I |      |  I     0    |      | x_hat |      | b_x |
       The result replaces the rhs b.
       We substitute x_hat = b_x + dt v_hat and solve
       (M + dt S + dt^2 grad_H) v_hat = M b_v - dt grad_H b_x. */
   int InitSystem(void *sundials_mem);
   int SetupSystem(void *sundials_mem, int conv_fail,
                   const Vector &y_pred, const Vector &f_pred, int &jac_cur,
                   Vector &v_temp1, Vector &v_temp2, Vector &v_temp3);
   int SolveSystem(void *sundials_mem, Vector &b, const Vector &weight,
                   const Vector &y_cur, const Vector &f_cur);
   int FreeSystem(void *sundials_mem);
};


/** Function representing the elastic energy density for the given hyperelastic
    model+deformation. Used in HyperelasticOperator::GetElasticEnergyDensity. */
class ElasticEnergyCoefficient : public Coefficient
{
private:
   HyperelasticModel &model;
   GridFunction      &x;
   DenseMatrix        J;

public:
   ElasticEnergyCoefficient(HyperelasticModel &m, GridFunction &x_)
      : model(m), x(x_) { }
   virtual double Eval(ElementTransformation &T, const IntegrationPoint &ip);
   virtual ~ElasticEnergyCoefficient() { }
};

void InitialDeformation(const Vector &x, Vector &y);

void InitialVelocity(const Vector &x, Vector &v);

void visualize(ostream &out, Mesh *mesh, GridFunction *deformed_nodes,
               GridFunction *field, const char *field_name = NULL,
               bool init_vis = false);


int main(int argc, char *argv[])
{
   // 1. Parse command-line options.
   const char *mesh_file = "../../data/beam-quad.mesh";
   int ref_levels = 2;
   int order = 2;
   int ode_solver_type = 3;
   double t_final = 300.0;
   double dt = 3.0;
   double visc = 1e-2;
   double mu = 0.25;
   double K = 5.0;
   bool visualization = true;
   const char *nls = "newton";
   int vis_steps = 1;

   OptionsParser args(argc, argv);
   args.AddOption(&mesh_file, "-m", "--mesh",
                  "Mesh file to use.");
   args.AddOption(&ref_levels, "-r", "--refine",
                  "Number of times to refine the mesh uniformly.");
   args.AddOption(&order, "-o", "--order",
                  "Order (degree) of the finite elements.");
   args.AddOption(&ode_solver_type, "-s", "--ode-solver",
                  "ODE solver: 1 - Backward Euler, 2 - SDIRK2, 3 - SDIRK3,\n\t"
                  "            4 - CVODE implicit, approximate Jacobian,\n\t"
                  "            5 - CVODE implicit, specified Jacobian,\n\t"
                  "            6 - ARKODE implicit, approximate Jacobian,\n\t"
                  "            7 - ARKODE implicit, specified Jacobian,\n\t"
                  "            11 - Forward Euler, 12 - RK2,\n\t"
                  "            13 - RK3 SSP, 14 - RK4,\n\t"
                  "            15 - CVODE (adaptive order) explicit,\n\t"
                  "            16 - ARKODE default (4th order) explicit.");
   args.AddOption(&nls, "-nls", "--nonlinear-solver",
                  "Nonlinear systems solver: "
                  "\"newton\" (plain Newton) or \"kinsol\" (KINSOL).");
   args.AddOption(&t_final, "-tf", "--t-final",
                  "Final time; start time is 0.");
   args.AddOption(&dt, "-dt", "--time-step",
                  "Time step.");
   args.AddOption(&visc, "-v", "--viscosity",
                  "Viscosity coefficient.");
   args.AddOption(&mu, "-mu", "--shear-modulus",
                  "Shear modulus in the Neo-Hookean hyperelastic model.");
   args.AddOption(&K, "-K", "--bulk-modulus",
                  "Bulk modulus in the Neo-Hookean hyperelastic model.");
   args.AddOption(&visualization, "-vis", "--visualization", "-no-vis",
                  "--no-visualization",
                  "Enable or disable GLVis visualization.");
   args.AddOption(&vis_steps, "-vs", "--visualization-steps",
                  "Visualize every n-th timestep.");
   args.Parse();
   if (!args.Good())
   {
      args.PrintUsage(cout);
      return 1;
   }
   args.PrintOptions(cout);

   // 2. Read the mesh from the given mesh file. We can handle triangular,
   //    quadrilateral, tetrahedral and hexahedral meshes with the same code.
   Mesh *mesh = new Mesh(mesh_file, 1, 1);
   int dim = mesh->Dimension();

   // 3. Define the ODE solver used for time integration. Several implicit
   //    singly diagonal implicit Runge-Kutta (SDIRK) methods, as well as
   //    explicit Runge-Kutta methods are available.
   ODESolver *ode_solver;
   CVODESolver *cvode = NULL;
   ARKODESolver *arkode = NULL;
   SundialsJacSolver *sjsolver = NULL;
   switch (ode_solver_type)
   {
      // Implicit L-stable methods
      case 1: ode_solver = new BackwardEulerSolver; break;
      case 2: ode_solver = new SDIRK23Solver(2); break;
      case 3: ode_solver = new SDIRK33Solver; break;
      case 4:
      {
         cvode = new CVODESolver(CV_BDF, CV_NEWTON, dt, 1.0e-4, 1.0e-4);
         ode_solver = cvode; break;
      }
      case 5:
      {
         cvode = new CVODESolver(CV_BDF, CV_NEWTON, dt, 1.0e-4, 1.0e-4);
         sjsolver = new SundialsJacSolver;
         cvode->SetLinearSolver(*sjsolver);
         ode_solver = cvode; break;
      }
      case 6:
      {
         arkode = new ARKODESolver(true, 1.0e-4, 1.0e-4);
         ode_solver = arkode; break;
      }
      case 7:
      {
         arkode = new ARKODESolver(true, 1.0e-4, 1.0e-4);
         // Custom Jacobian inversion.
         sjsolver = new SundialsJacSolver;
         arkode->SetLinearSolver(*sjsolver);
         ode_solver = arkode; break;
      }
      // Explicit methods
      case 11: ode_solver = new ForwardEulerSolver; break;
      case 12: ode_solver = new RK2Solver(0.5); break; // midpoint method
      case 13: ode_solver = new RK3SSPSolver; break;
      case 14: ode_solver = new RK4Solver; break;
      case 15:
         cvode = new CVODESolver(CV_ADAMS, CV_FUNCTIONAL, dt, 1.0e-4, 1.0e-4);
         ode_solver = cvode; break;
      case 16:
         arkode = new ARKODESolver(false, 1.0e-4, 1.0e-4);
         ode_solver = arkode; break;
      // Implicit A-stable methods (not L-stable)
      case 22: ode_solver = new ImplicitMidpointSolver; break;
      case 23: ode_solver = new SDIRK23Solver; break;
      case 24: ode_solver = new SDIRK34Solver; break;
      default:
         cout << "Unknown ODE solver type: " << ode_solver_type << '\n';
         return 3;
   }

   map<string,HyperelasticOperator::NonlinearSolverType> nls_map;
   nls_map["newton"] = HyperelasticOperator::NEWTON;
   nls_map["kinsol"] = HyperelasticOperator::KINSOL;
   if (nls_map.find(nls) == nls_map.end())
   {
      cout << "Unknown type of nonlinear solver: " << nls << endl;
      return 4;
   }

   // 4. Refine the mesh to increase the resolution. In this example we do
   //    'ref_levels' of uniform refinement, where 'ref_levels' is a
   //    command-line parameter.
   for (int lev = 0; lev < ref_levels; lev++)
   {
      mesh->UniformRefinement();
   }

   // 5. Define the vector finite element spaces representing the mesh
   //    deformation x, the velocity v, and the initial configuration, x_ref.
   //    Define also the elastic energy density, w, which is in a discontinuous
   //    higher-order space. Since x and v are integrated in time as a system,
   //    we group them together in block vector vx, with offsets given by the
   //    fe_offset array.
   H1_FECollection fe_coll(order, dim);
   FiniteElementSpace fespace(mesh, &fe_coll, dim);

   int fe_size = fespace.GetVSize();
   cout << "Number of velocity/deformation unknowns: " << fe_size << endl;
   Array<int> fe_offset(3);
   fe_offset[0] = 0;
   fe_offset[1] = fe_size;
   fe_offset[2] = 2*fe_size;

   BlockVector vx(fe_offset);
   GridFunction v, x;
   v.MakeRef(&fespace, vx.GetBlock(0), 0);
   x.MakeRef(&fespace, vx.GetBlock(1), 0);

   GridFunction x_ref(&fespace);
   mesh->GetNodes(x_ref);

   L2_FECollection w_fec(order + 1, dim);
   FiniteElementSpace w_fespace(mesh, &w_fec);
   GridFunction w(&w_fespace);

   // 6. Set the initial conditions for v and x, and the boundary conditions on
   //    a beam-like mesh (see description above).
   VectorFunctionCoefficient velo(dim, InitialVelocity);
   v.ProjectCoefficient(velo);
   VectorFunctionCoefficient deform(dim, InitialDeformation);
   x.ProjectCoefficient(deform);

   Array<int> ess_bdr(fespace.GetMesh()->bdr_attributes.Max());
   ess_bdr = 0;
   ess_bdr[0] = 1; // boundary attribute 1 (index 0) is fixed

   // 7. Initialize the hyperelastic operator, the GLVis visualization and print
   //    the initial energies.
   HyperelasticOperator oper(fespace, ess_bdr, visc, mu, K, nls_map[nls]);

   socketstream vis_v, vis_w;
   if (visualization)
   {
      char vishost[] = "localhost";
      int  visport   = 19916;
      vis_v.open(vishost, visport);
      vis_v.precision(8);
      visualize(vis_v, mesh, &x, &v, "Velocity", true);
      vis_w.open(vishost, visport);
      if (vis_w)
      {
         oper.GetElasticEnergyDensity(x, w);
         vis_w.precision(8);
         visualize(vis_w, mesh, &x, &w, "Elastic energy density", true);
      }
   }

   double ee0 = oper.ElasticEnergy(x);
   double ke0 = oper.KineticEnergy(v);
   cout << "initial elastic energy (EE) = " << ee0 << endl;
   cout << "initial kinetic energy (KE) = " << ke0 << endl;
   cout << "initial   total energy (TE) = " << (ee0 + ke0) << endl;

   double t = 0.0;
   oper.SetTime(t);
   ode_solver->Init(oper);

   // 8. Perform time-integration (looping over the time iterations, ti, with a
   //    time-step dt).
   bool last_step = false;
   for (int ti = 1; !last_step; ti++)
   {
      double dt_real = min(dt, t_final - t);

      ode_solver->Step(vx, t, dt_real);

      last_step = (t >= t_final - 1e-8*dt);

      if (last_step || (ti % vis_steps) == 0)
      {
         double ee = oper.ElasticEnergy(x);
         double ke = oper.KineticEnergy(v);

         cout << "step " << ti << ", t = " << t << ", EE = " << ee << ", KE = "
              << ke << ", ΔTE = " << (ee+ke)-(ee0+ke0) << endl;

         if (cvode) { cvode->PrintInfo(); }
         else if (arkode) { arkode->PrintInfo(); }

         if (visualization)
         {
            visualize(vis_v, mesh, &x, &v);
            if (vis_w)
            {
               oper.GetElasticEnergyDensity(x, w);
               visualize(vis_w, mesh, &x, &w);
            }
         }
      }
   }

   // 9. Save the displaced mesh, the velocity and elastic energy.
   {
      GridFunction *nodes = &x;
      int owns_nodes = 0;
      mesh->SwapNodes(nodes, owns_nodes);
      ofstream mesh_ofs("deformed.mesh");
      mesh_ofs.precision(8);
      mesh->Print(mesh_ofs);
      mesh->SwapNodes(nodes, owns_nodes);
      ofstream velo_ofs("velocity.sol");
      velo_ofs.precision(8);
      v.Save(velo_ofs);
      ofstream ee_ofs("elastic_energy.sol");
      ee_ofs.precision(8);
      oper.GetElasticEnergyDensity(x, w);
      w.Save(ee_ofs);
   }

   // 10. Free the used memory.
   delete ode_solver;
   delete sjsolver;
   delete mesh;

   return 0;
}


void visualize(ostream &out, Mesh *mesh, GridFunction *deformed_nodes,
               GridFunction *field, const char *field_name, bool init_vis)
{
   if (!out)
   {
      return;
   }

   GridFunction *nodes = deformed_nodes;
   int owns_nodes = 0;

   mesh->SwapNodes(nodes, owns_nodes);

   out << "solution\n" << *mesh << *field;

   mesh->SwapNodes(nodes, owns_nodes);

   if (init_vis)
   {
      out << "window_size 800 800\n";
      out << "window_title '" << field_name << "'\n";
      if (mesh->SpaceDimension() == 2)
      {
         out << "view 0 0\n"; // view from top
         out << "keys jl\n";  // turn off perspective and light
      }
      out << "keys cm\n";         // show colorbar and mesh
      out << "autoscale value\n"; // update value-range; keep mesh-extents fixed
      out << "pause\n";
   }
   out << flush;
}


ReducedSystemOperator::ReducedSystemOperator(
   BilinearForm *M_, BilinearForm *S_, NonlinearForm *H_)
   : Operator(M_->Height()), M(M_), S(S_), H(H_), Jacobian(NULL),
     v(NULL), x(NULL), w(height), z(height)
{ }

void ReducedSystemOperator::SetParameters(double dt_, const Vector *v_,
                                          const Vector *x_)
{
   dt = dt_;  v = v_;  x = x_;
}

void ReducedSystemOperator::Mult(const Vector &k, Vector &y) const
{
   // compute: y = H(x + dt*(v + dt*k)) + M*k + S*(v + dt*k)
   add(*v, dt, k, w);
   add(*x, dt, w, z);
   H->Mult(z, y);
   M->AddMult(k, y);
   S->AddMult(w, y);
}

Operator &ReducedSystemOperator::GetGradient(const Vector &k) const
{
   delete Jacobian;
   Jacobian = Add(1.0, M->SpMat(), dt, S->SpMat());
   add(*v, dt, k, w);
   add(*x, dt, w, z);
   SparseMatrix *grad_H = dynamic_cast<SparseMatrix *>(&H->GetGradient(z));
   Jacobian->Add(dt*dt, *grad_H);
   return *Jacobian;
}

ReducedSystemOperator::~ReducedSystemOperator()
{
   delete Jacobian;
}


int SundialsJacSolver::InitSystem(void *sundials_mem)
{
   TimeDependentOperator *td_oper = GetTimeDependentOperator(sundials_mem);
   HyperelasticOperator *he_oper;

   // During development, we use dynamic_cast<> to ensure the setup is correct:
   he_oper = dynamic_cast<HyperelasticOperator*>(td_oper);
   MFEM_VERIFY(he_oper, "operator is not HyperelasticOperator");

   // When the implementation is finalized, we can switch to static_cast<>:
   // he_oper = static_cast<HyperelasticOperator*>(td_oper);

   he_oper->InitSundialsJacSolver(*this);
   return 0;
}

int SundialsJacSolver::SetupSystem(void *sundials_mem, int conv_fail,
                                   const Vector &y_pred, const Vector &f_pred,
                                   int &jac_cur, Vector &v_temp1,
                                   Vector &v_temp2, Vector &v_temp3)
{
   int sc = y_pred.Size() / 2;
   const Vector x(y_pred.GetData() + sc, sc);
   double dt = GetTimeStep(sundials_mem);

   // J = M + dt*(S + dt*grad(H))
   delete Jacobian;
   Jacobian = Add(1.0, M->SpMat(), dt, S->SpMat());
   grad_H = dynamic_cast<SparseMatrix *>(&H->GetGradient(x));
   Jacobian->Add(dt * dt, *grad_H);

   J_solver->SetOperator(*Jacobian);

   jac_cur = 1;
   return 0;
}

int SundialsJacSolver::SolveSystem(void *sundials_mem, Vector &b,
                                   const Vector &weight, const Vector &y_cur,
                                   const Vector &f_cur)
{
   int sc = b.Size() / 2;
   // Vector x(y_cur.GetData() + sc, sc);
   Vector b_v(b.GetData() +  0, sc);
   Vector b_x(b.GetData() + sc, sc);
   Vector rhs(sc);
   double dt = GetTimeStep(sundials_mem);

   // rhs = M b_v - dt*grad(H) b_x
   grad_H->Mult(b_x, rhs);
   rhs *= -dt;
   M->AddMult(b_v, rhs);

   J_solver->iterative_mode = false;
   J_solver->Mult(rhs, b_v);

   b_x.Add(dt, b_v);

   return 0;
}

int SundialsJacSolver::FreeSystem(void *sundials_mem)
{
   delete Jacobian;
   return 0;
}


HyperelasticOperator::HyperelasticOperator(FiniteElementSpace &f,
                                           Array<int> &ess_bdr, double visc,
                                           double mu, double K,
                                           NonlinearSolverType nls_type)
   : TimeDependentOperator(2*f.GetVSize(), 0.0), fespace(f),
     M(&fespace), S(&fespace), H(&fespace),
     viscosity(visc), z(height/2)
{
   const double rel_tol = 1e-8;
   const int skip_zero_entries = 0;

   const double ref_density = 1.0; // density in the reference configuration
   ConstantCoefficient rho0(ref_density);
   M.AddDomainIntegrator(new VectorMassIntegrator(rho0));
   M.Assemble(skip_zero_entries);
   M.EliminateEssentialBC(ess_bdr);
   M.Finalize(skip_zero_entries);

   M_solver.iterative_mode = false;
   M_solver.SetRelTol(rel_tol);
   M_solver.SetAbsTol(0.0);
   M_solver.SetMaxIter(30);
   M_solver.SetPrintLevel(0);
   M_solver.SetPreconditioner(M_prec);
   M_solver.SetOperator(M.SpMat());

   model = new NeoHookeanModel(mu, K);
   H.AddDomainIntegrator(new HyperelasticNLFIntegrator(model));
   H.SetEssentialBC(ess_bdr);

   ConstantCoefficient visc_coeff(viscosity);
   S.AddDomainIntegrator(new VectorDiffusionIntegrator(visc_coeff));
   S.Assemble(skip_zero_entries);
   S.EliminateEssentialBC(ess_bdr);
   S.Finalize(skip_zero_entries);

   reduced_oper = new ReducedSystemOperator(&M, &S, &H);

#ifndef MFEM_USE_SUITESPARSE
   J_prec = new DSmoother(1);
   MINRESSolver *J_minres = new MINRESSolver;
   J_minres->SetRelTol(rel_tol);
   J_minres->SetAbsTol(0.0);
   J_minres->SetMaxIter(300);
   J_minres->SetPrintLevel(-1);
   J_minres->SetPreconditioner(*J_prec);
   J_solver = J_minres;
#else
   J_solver = new UMFPackSolver;
   J_prec = NULL;
#endif

   if (nls_type == KINSOL)
   {
      KinSolver *kinsolver = new KinSolver(KIN_NONE, true);
      kinsolver->SetMaxSetupCalls(4);
      newton_solver = kinsolver;
      newton_solver->SetMaxIter(200);
      newton_solver->SetRelTol(rel_tol);
      newton_solver->SetPrintLevel(0);
   }
   else
   {
      newton_solver = new NewtonSolver();
      newton_solver->SetMaxIter(10);
      newton_solver->SetRelTol(rel_tol);
      newton_solver->SetPrintLevel(-1);
   }
   newton_solver->SetSolver(*J_solver);
   newton_solver->iterative_mode = false;
   newton_solver->SetOperator(*reduced_oper);
}

void HyperelasticOperator::Mult(const Vector &vx, Vector &dvx_dt) const
{
   // Create views to the sub-vectors v, x of vx, and dv_dt, dx_dt of dvx_dt
   int sc = height/2;
   Vector v(vx.GetData() +  0, sc);
   Vector x(vx.GetData() + sc, sc);
   Vector dv_dt(dvx_dt.GetData() +  0, sc);
   Vector dx_dt(dvx_dt.GetData() + sc, sc);

   H.Mult(x, z);
   if (viscosity != 0.0)
   {
      S.AddMult(v, z);
   }
   z.Neg(); // z = -z
   M_solver.Mult(z, dv_dt);

   dx_dt = v;
}

void HyperelasticOperator::ImplicitSolve(const double dt,
                                         const Vector &vx, Vector &dvx_dt)
{
   int sc = height/2;
   Vector v(vx.GetData() +  0, sc);
   Vector x(vx.GetData() + sc, sc);
   Vector dv_dt(dvx_dt.GetData() +  0, sc);
   Vector dx_dt(dvx_dt.GetData() + sc, sc);

   // By eliminating kx from the coupled system:
   //    kv = -M^{-1}*[H(x + dt*kx) + S*(v + dt*kv)]
   //    kx = v + dt*kv
   // we reduce it to a nonlinear equation for kv, represented by the
   // reduced_oper. This equation is solved with the newton_solver
   // object (using J_solver and J_prec internally).
   reduced_oper->SetParameters(dt, &v, &x);
   Vector zero; // empty vector is interpreted as zero r.h.s. by NewtonSolver
   newton_solver->Mult(zero, dv_dt);
   MFEM_VERIFY(newton_solver->GetConverged(),
               "Nonlinear solver did not converge.");
   add(v, dt, dv_dt, dx_dt);
}

void HyperelasticOperator::InitSundialsJacSolver(SundialsJacSolver &sjsolv)
{
   sjsolv.SetOperators(M, S, H, *J_solver);
}

double HyperelasticOperator::ElasticEnergy(Vector &x) const
{
   return H.GetEnergy(x);
}

double HyperelasticOperator::KineticEnergy(Vector &v) const
{
   return 0.5*M.InnerProduct(v, v);
}

void HyperelasticOperator::GetElasticEnergyDensity(
   GridFunction &x, GridFunction &w) const
{
   ElasticEnergyCoefficient w_coeff(*model, x);
   w.ProjectCoefficient(w_coeff);
}

HyperelasticOperator::~HyperelasticOperator()
{
   delete newton_solver;
   delete J_solver;
   delete J_prec;
   delete reduced_oper;
   delete model;
}


double ElasticEnergyCoefficient::Eval(ElementTransformation &T,
                                      const IntegrationPoint &ip)
{
   model.SetTransformation(T);
   x.GetVectorGradient(T, J);
   // return model.EvalW(J);  // in reference configuration
   return model.EvalW(J)/J.Det(); // in deformed configuration
}


void InitialDeformation(const Vector &x, Vector &y)
{
   // set the initial configuration to be the same as the reference, stress
   // free, configuration
   y = x;
}

void InitialVelocity(const Vector &x, Vector &v)
{
   const int dim = x.Size();
   const double s = 0.1/64.;

   v = 0.0;
   v(dim-1) = s*x(0)*x(0)*(8.0-x(0));
   v(0) = -s*x(0)*x(0);
}<|MERGE_RESOLUTION|>--- conflicted
+++ resolved
@@ -4,7 +4,6 @@
 // Compile with: make ex10
 //
 // Sample runs:
-<<<<<<< HEAD
 //    ex10 -m ../../data/beam-quad.mesh -r 2 -o 2 -dt 0.03 -vs 20 -s 15
 //    ex10 -m ../../data/beam-tri.mesh  -r 2 -o 2 -dt 0.03 -vs 20 -s 16
 //    ex10 -m ../../data/beam-hex.mesh  -r 1 -o 2 -dt 0.03 -vs 20 -s 15
@@ -14,16 +13,6 @@
 //    ex10 -m ../../data/beam-tri.mesh  -r 2 -o 2 -dt 3 -s 2 -nls kinsol
 //    ex10 -m ../../data/beam-quad.mesh -r 2 -o 2 -dt 3 -s 2 -nls kinsol
 //    ex10 -m ../../data/beam-hex.mesh  -r 1 -o 2 -dt 3 -s 2 -nls kinsol
-=======
-//    ex10 -m ../../data/beam-quad.mesh -s 3 -r 2 -o 2 -dt 3
-//    ex10 -m ../../data/beam-tri.mesh -s 3 -r 2 -o 2 -dt 3
-//    ex10 -m ../../data/beam-hex.mesh -s 2 -r 1 -o 2 -dt 3
-//    ex10 -m ../../data/beam-tet.mesh -s 2 -r 1 -o 2 -dt 3
-//    ex10 -m ../../data/beam-quad.mesh -s 14 -r 2 -o 2 -dt 0.03 -vs 20
-//    ex10 -m ../../data/beam-hex.mesh -s 14 -r 1 -o 2 -dt 0.05 -vs 20
-//    ex10 -m ../../data/beam-quad.mesh -s 5 -r 2 -o 2 -dt 3
-//    ex10 -m ../../data/beam-quad.mesh -s 2 -r 2 -o 2 -dt 3 -nls kinsol
->>>>>>> 976006a6
 //
 // Description:  This examples solves a time dependent nonlinear elasticity
 //               problem of the form dv/dt = H(x) + S v, dx/dt = v, where H is a
