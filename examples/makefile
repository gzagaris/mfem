# Copyright (c) 2010, Lawrence Livermore National Security, LLC. Produced at the
# Lawrence Livermore National Laboratory. LLNL-CODE-443211. All Rights reserved.
# See file COPYRIGHT for details.
#
# This file is part of the MFEM library. For more information and source code
# availability see http://mfem.googlecode.com.
#
# MFEM is free software; you can redistribute it and/or modify it under the
# terms of the GNU Lesser General Public License (as published by the Free
# Software Foundation) version 2.1 dated February 1999.

# Serial compiler
CC = g++
OPTS = -O3
DEBUG_OPTS = -g
LIB_OPTS = -I$(MFEM_DIR) $(SUITESPARSE_OPT)
COPTS = $(OPTS) $(LIB_OPTS)
LIBS = $(MFEM_LIB) $(LAPACK_LIBS) $(OPENMP_LIBS) $(SUITESPARSE_LIB)\
 $(POSIX_CLOCKS_LIB)

# Parallel compiler
MPICC = mpicxx
MPIOPTS = $(OPTS) $(LIB_OPTS) -I$(HYPRE_DIR)/include
MPIDEBUG_OPTS = $(DEBUG_OPTS) $(LIB_OPTS) -I$(HYPRE_DIR)/include
MPILIBS = $(LIBS) -L$(METIS_DIR) -lmetis -L$(HYPRE_DIR)/lib -lHYPRE

# The MFEM library
MFEM_DIR = ..
MFEM_LIB = -L$(MFEM_DIR) -lmfem

# The METIS and HYPRE libraries (needed for the parallel examples)
METIS_DIR = ../../metis-4.0
HYPRE_DIR = ../../hypre-2.8.0b/src/hypre

# Enable experimental OpenMP support
USE_OPENMP = NO
OPENMP_LIBS_NO  =
OPENMP_LIBS_YES = -fopenmp
OPENMP_LIBS     = $(OPENMP_LIBS_$(USE_OPENMP))

# The LAPACK and BLAS libraries (needed if MFEM was compiled with LAPACK support)
USE_LAPACK = NO
LAPACK_DIR = $(HOME)/lapack
LAPACK_LIB = -L$(LAPACK_DIR) -llapack
BLAS_DIR   = $(HOME)/lapack
BLAS_LIB   = -L$(LAPACK_DIR) -lblas -lgfortran
# on a Mac:
# BLAS_LIB   = -L$(LAPACK_DIR) -lblas
LAPACK_LIBS_NO  =
LAPACK_LIBS_YES = $(LAPACK_LIB) $(BLAS_LIB)
LAPACK_LIBS     = $(LAPACK_LIBS_$(USE_LAPACK))

# The SuiteSparse library
USE_SUITESPARSE = NO
SUITESPARSE_DIR = ../../SuiteSparse
SUITESPARSE_OPT_NO  =
SUITESPARSE_OPT_YES = -I$(SUITESPARSE_DIR)/include
SUITESPARSE_OPT     = $(SUITESPARSE_OPT_$(USE_SUITESPARSE))
SUITESPARSE_LIB_NO  =
SUITESPARSE_LIB_YES = -L$(SUITESPARSE_DIR)/lib -lumfpack -lcholmod -lcolamd\
 -lamd -lcamd -lccolamd -lsuitesparseconfig -lrt -L$(METIS_DIR) -lmetis\
 $(LAPACK_LIB) $(BLAS_LIB)
SUITESPARSE_LIB     = $(SUITESPARSE_LIB_$(USE_SUITESPARSE))

# The high-resolution POSIX clocks may need -lrt
USE_POSIX_CLOCKS = NO
POSIX_CLOCKS_LIB_NO  =
POSIX_CLOCKS_LIB_YES = -lrt
POSIX_CLOCKS_LIB = $(POSIX_CLOCKS_LIB_$(USE_POSIX_CLOCKS))

<<<<<<< HEAD
serial: ex1 ex2 ex3 ex4 ex5 ex8
=======
serial: ex1 ex2 ex3 ex4 ex5 ex7
>>>>>>> f161d5c6

parallel: ex1p ex2p ex3p ex4p ex5p ex7p

ex1: ex1.cpp
	$(CC) $(COPTS) ex1.cpp -o ex1 $(LIBS)

ex1p: ex1p.cpp
	$(MPICC) $(MPIOPTS) ex1p.cpp -o ex1p $(MPILIBS)

ex2: ex2.cpp
	$(CC) $(COPTS) ex2.cpp -o ex2 $(LIBS)

ex2p: ex2p.cpp
	$(MPICC) $(MPIOPTS) ex2p.cpp -o ex2p $(MPILIBS)

ex3: ex3.cpp
	$(CC) $(COPTS) ex3.cpp -o ex3 $(LIBS)

ex3p: ex3p.cpp
	$(MPICC) $(MPIOPTS) ex3p.cpp -o ex3p $(MPILIBS)

ex4: ex4.cpp
	$(CC) $(COPTS) ex4.cpp -o ex4 $(LIBS)

ex4p: ex4p.cpp
	$(MPICC) $(MPIOPTS) ex4p.cpp -o ex4p $(MPILIBS)

ex5: ex5.cpp
	$(CC) $(COPTS) ex5.cpp -o ex5 $(LIBS)

ex5p: ex5p.cpp
	$(MPICC) $(MPIOPTS) ex5p.cpp -o ex5p $(MPILIBS)

<<<<<<< HEAD
ex8: ex8.cpp
	$(CC) $(COPTS) ex8.cpp -o ex8 $(LIBS)
=======
ex7: ex7.cpp
	$(CC) $(COPTS) ex7.cpp -o ex7 $(LIBS)

ex7p: ex7p.cpp
	$(MPICC) $(MPIOPTS) ex7p.cpp -o ex7p $(MPILIBS)
>>>>>>> f161d5c6

debug:
	$(MAKE) "OPTS=$(DEBUG_OPTS)" serial

pdebug:
	$(MAKE) "MPIOPTS=$(MPIDEBUG_OPTS)" parallel

clean:
<<<<<<< HEAD
	rm -f *.o *~ ex1 ex1p ex2 ex2p ex3 ex3p ex4 ex4p ex5 ex5p ex8
	rm -f refined.mesh displaced.mesh sol.* mesh.* ex5.mesh sol_u.* sol_p.*
=======
	rm -f *.o *~ ex1 ex1p ex2 ex2p ex3 ex3p ex4 ex4p ex5 ex5p ex7 ex7p
	rm -f refined.mesh displaced.mesh sol.* mesh.* ex5.mesh sol_u.* sol_p.*
	rm -f sphere_refined.*
>>>>>>> f161d5c6
<|MERGE_RESOLUTION|>--- conflicted
+++ resolved
@@ -68,11 +68,7 @@
 POSIX_CLOCKS_LIB_YES = -lrt
 POSIX_CLOCKS_LIB = $(POSIX_CLOCKS_LIB_$(USE_POSIX_CLOCKS))
 
-<<<<<<< HEAD
-serial: ex1 ex2 ex3 ex4 ex5 ex8
-=======
-serial: ex1 ex2 ex3 ex4 ex5 ex7
->>>>>>> f161d5c6
+serial: ex1 ex2 ex3 ex4 ex5 ex7 ex8
 
 parallel: ex1p ex2p ex3p ex4p ex5p ex7p
 
@@ -106,16 +102,14 @@
 ex5p: ex5p.cpp
 	$(MPICC) $(MPIOPTS) ex5p.cpp -o ex5p $(MPILIBS)
 
-<<<<<<< HEAD
-ex8: ex8.cpp
-	$(CC) $(COPTS) ex8.cpp -o ex8 $(LIBS)
-=======
 ex7: ex7.cpp
 	$(CC) $(COPTS) ex7.cpp -o ex7 $(LIBS)
 
 ex7p: ex7p.cpp
 	$(MPICC) $(MPIOPTS) ex7p.cpp -o ex7p $(MPILIBS)
->>>>>>> f161d5c6
+
+ex8: ex8.cpp
+	$(CC) $(COPTS) ex8.cpp -o ex8 $(LIBS)
 
 debug:
 	$(MAKE) "OPTS=$(DEBUG_OPTS)" serial
@@ -124,11 +118,6 @@
 	$(MAKE) "MPIOPTS=$(MPIDEBUG_OPTS)" parallel
 
 clean:
-<<<<<<< HEAD
-	rm -f *.o *~ ex1 ex1p ex2 ex2p ex3 ex3p ex4 ex4p ex5 ex5p ex8
+	rm -f *.o *~ ex1 ex1p ex2 ex2p ex3 ex3p ex4 ex4p ex5 ex5p ex7 ex7p ex8
 	rm -f refined.mesh displaced.mesh sol.* mesh.* ex5.mesh sol_u.* sol_p.*
-=======
-	rm -f *.o *~ ex1 ex1p ex2 ex2p ex3 ex3p ex4 ex4p ex5 ex5p ex7 ex7p
-	rm -f refined.mesh displaced.mesh sol.* mesh.* ex5.mesh sol_u.* sol_p.*
-	rm -f sphere_refined.*
->>>>>>> f161d5c6
+	rm -f sphere_refined.*