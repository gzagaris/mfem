--- conflicted
+++ resolved
@@ -44,10 +44,7 @@
 clean:
 	rm -f *.o *~ ex1 ex1p ex2 ex2p ex3 ex3p ex4 ex4p ex5 ex5p ex6 ex7 ex7p
 	rm -f ex8 ex8p ex9 ex9p ex10
-	rm -f refined.mesh displaced.mesh mesh.* ex5.mesh sphere_refined.*
-<<<<<<< HEAD
-	rm -f sol.* sol_u.* sol_p.* ex9.mesh ex9-mesh.* ex9-init.* ex9-final.*
-	rm -f deformed.mesh velocity.sol elastic_energy.sol
-=======
-	rm -rf sol.* sol_u.* sol_p.* Example5*
->>>>>>> dd0dac10
+	rm -f refined.mesh displaced.mesh mesh.* ex5.mesh Example5*
+        rm -f sphere_refined.* sol.* sol_u.* sol_p.*
+        rm -f ex9.mesh ex9-mesh.* ex9-init.* ex9-final.*
+	rm -f deformed.mesh velocity.sol elastic_energy.sol