--- conflicted
+++ resolved
@@ -1269,15 +1269,6 @@
       MFEM_ASSERT(IsFinite(norm), "norm = " << norm);
       if (print_level >= 0)
       {
-<<<<<<< HEAD
-         cout << "Newton iteration " << setw(2) << it
-              << " : ||r|| = " << norm;
-         if (it > 0)
-         {
-            cout << ", ||r||/||r_0|| = " << norm/norm0;
-         }
-         cout << '\n';
-=======
          mfem::out << "Newton iteration " << setw(2) << it
                    << " : ||r|| = " << norm;
          if (it > 0)
@@ -1285,7 +1276,6 @@
             mfem::out << ", ||r||/||r_0|| = " << norm/norm0;
          }
          mfem::out << '\n';
->>>>>>> a0a2c956
       }
 
       if (norm <= norm_goal)
