--- conflicted
+++ resolved
@@ -1027,7 +1027,6 @@
    }
 }
 
-<<<<<<< HEAD
 void SLBQPOptimizer::Mult(const Vector& xt, Vector& x) const
 {
    int size = xt.Size();
@@ -1226,7 +1225,6 @@
    slbqp.Mult(xt,x);
 }
 #endif
-=======
 
 #ifdef MFEM_USE_SUITESPARSE
 
@@ -1404,4 +1402,3 @@
 }
 
 #endif // MFEM_USE_SUITESPARSE
->>>>>>> a34e5545
