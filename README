--- conflicted
+++ resolved
@@ -51,15 +51,10 @@
 the integrated scalable linear solvers from the hypre library. An experimental
 support for OpenMP acceleration is also included.
 
-<<<<<<< HEAD
 For examples of using MFEM, see the examples/ and miniapps/ directories, as well
 as the OpenGL visualization tool GLVis which is available at http://glvis.org.
-=======
-For examples of using MFEM, see the examples/ directory, as well as the OpenGL
-visualization tool GLVis which is available at http://glvis.org.
 
 This project is released under the LGPL v2.1 license. See LICENSE file for full
 details.
 
-LLNL Release Number: LLNL-CODE-443211
->>>>>>> e2a1f392
+LLNL Release Number: LLNL-CODE-443211